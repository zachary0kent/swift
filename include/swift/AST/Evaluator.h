--- conflicted
+++ resolved
@@ -345,11 +345,7 @@
     // Check for a cycle.
     if (checkDependency(activeReq)) {
       return llvm::Error(
-<<<<<<< HEAD
-        std::make_unique<CyclicalRequestError<Request>>(request, *this));
-=======
           std::make_unique<CyclicalRequestError<Request>>(request, *this));
->>>>>>> f4cef571
     }
 
     // Make sure we remove this from the set of active requests once we're
