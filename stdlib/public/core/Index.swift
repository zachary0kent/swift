//===--- Index.swift - A position in a Collection -------------------------===//
//
// This source file is part of the Swift.org open source project
//
// Copyright (c) 2014 - 2016 Apple Inc. and the Swift project authors
// Licensed under Apache License v2.0 with Runtime Library Exception
//
// See http://swift.org/LICENSE.txt for license information
// See http://swift.org/CONTRIBUTORS.txt for the list of Swift project authors
//
//===----------------------------------------------------------------------===//
<<<<<<< HEAD
=======
//
//  ForwardIndex, BidirectionalIndex, and RandomAccessIndex
//
//===----------------------------------------------------------------------===//

//===----------------------------------------------------------------------===//
//===--- ForwardIndex -----------------------------------------------------===//
>>>>>>> 0e40128d

/// This protocol is an implementation detail of `ForwardIndex`; do
/// not use it directly.
///
/// Its requirements are inherited by `ForwardIndex` and thus must
/// be satisfied by types conforming to that protocol.
public protocol _Incrementable : Equatable {}

@available(*, unavailable, message="Use \'-= 1\' or call collection.prior(Index)")
public prefix func -- <T : _Incrementable> (i: inout T) -> T {
  fatalError("unavailable operator can't be called")
}

@available(*, unavailable, message="Use \'-= 1\' or call collection.prior(Index)")
public postfix func -- <T : _Incrementable> (i: inout T) -> T {
  fatalError("unavailable operator can't be called")
}

@available(*, unavailable, message="Use \'+= 1\' or call 'collection.next(Index)")
public prefix func ++ <T : _Incrementable> (i: inout T) -> T {
  fatalError("unavailable operator can't be called")
}

@available(*, unavailable, message="Use \'+= 1\' or call 'collection.next(Index)")
public postfix func ++ <T : _Incrementable> (i: inout T) -> T {
<<<<<<< HEAD
  fatalError("unavailable operator can't be called")
=======
  let ret = i
  i._successorInPlace()
  return ret
}

/// Represents a discrete value in a series, where a value's
/// successor, if any, is reachable by applying the value's
/// `successor()` method.
public protocol ForwardIndex : _Incrementable {
  /// A type that can represent the number of steps between pairs of
  /// `Self` values where one value is reachable from the other.
  ///
  /// Reachability is defined by the ability to produce one value from
  /// the other via zero or more applications of `successor`.
  associatedtype Distance : _SignedInteger = Int

  // See the implementation of Range for an explanation of this
  // associated type
  associatedtype _DisabledRangeIndex = _DisabledRangeIndex_

  /// Performs a range check in O(1), or a no-op when a range check is not
  /// implementable in O(1).
  ///
  /// The range check, if performed, is equivalent to:
  ///
  ///     precondition(bounds.contains(index))
  ///
  /// Use this function to perform a cheap range check for QoI purposes when
  /// memory safety is not a concern.  Do not rely on this range check for
  /// memory safety.
  ///
  /// The default implementation for forward and bidirectional indices is a
  /// no-op.  The default implementation for random access indices performs a
  /// range check.
  ///
  /// - Complexity: O(1).
  static func _failEarlyRangeCheck(index: Self, bounds: Range<Self>)

  /// Performs a range check in O(1), or a no-op when a range check is not
  /// implementable in O(1).
  ///
  /// The range check, if performed, is equivalent to:
  ///
  ///     precondition(
  ///       bounds.contains(range.startIndex) ||
  ///       range.startIndex == bounds.endIndex)
  ///     precondition(
  ///       bounds.contains(range.endIndex) ||
  ///       range.endIndex == bounds.endIndex)
  ///
  /// Use this function to perform a cheap range check for QoI purposes when
  /// memory safety is not a concern.  Do not rely on this range check for
  /// memory safety.
  ///
  /// The default implementation for forward and bidirectional indices is a
  /// no-op.  The default implementation for random access indices performs a
  /// range check.
  ///
  /// - Complexity: O(1).
  static func _failEarlyRangeCheck2(
    rangeStart rangeStart: Self,
    rangeEnd: Self,
    boundsStart: Self,
    boundsEnd: Self)
  // FIXME: the suffix `2` in the name, and passing `startIndex` and `endIndex`
  // separately (rather than as a range) are workarounds for a compiler defect.
  // <rdar://problem/21855350> Rejects-valid: rejects code that has two Self
  // types in non-direct-argument-type position

  /// Returns the result of advancing `self` by `n` positions.
  ///
  /// - Returns:
  ///   - If `n > 0`, the result of applying `successor` to `self` `n` times.
  ///   - If `n < 0`, the result of applying `predecessor` to `self` `-n` times.
  ///   - Otherwise, `self`.
  ///
  /// - Precondition: `n >= 0` if only conforming to `ForwardIndex`
  /// - Complexity:
  ///   - O(1) if conforming to `RandomAccessIndex`
  ///   - O(`abs(n)`) otherwise
  @warn_unused_result
  func advanced(by n: Distance) -> Self

  /// Returns the result of advancing `self` by `n` positions, or until it
  /// equals `limit`.
  ///
  /// - Returns:
  ///   - If `n > 0`, the result of applying `successor` to `self` `n` times
  ///     but not past `limit`.
  ///   - If `n < 0`, the result of applying `predecessor` to `self` `-n` times
  ///     but not past `limit`.
  ///   - Otherwise, `self`.
  ///
  /// - Precondition: `n >= 0` if only conforming to `ForwardIndex`.
  ///
  /// - Complexity:
  ///   - O(1) if conforming to `RandomAccessIndex`
  ///   - O(`abs(n)`) otherwise
  @warn_unused_result
  func advanced(by n: Distance, limit: Self) -> Self

  /// Measure the distance between `self` and `end`.
  ///
  /// - Precondition:
  ///   - `start` and `end` are part of the same sequence when conforming to
  ///     `RandomAccessIndex`.
  ///   - `end` is reachable from `self` by incrementation otherwise.
  ///
  /// - Complexity:
  ///   - O(1) if conforming to `RandomAccessIndex`
  ///   - O(`n`) otherwise, where `n` is the function's result.
  @warn_unused_result
  func distance(to end: Self) -> Distance
}

// advance and distance implementations

extension ForwardIndex {
  public static func _failEarlyRangeCheck(index: Self, bounds: Range<Self>) {
    // Can't perform range checks in O(1) on forward indices.
  }

  public static func _failEarlyRangeCheck2(
    rangeStart rangeStart: Self,
    rangeEnd: Self,
    boundsStart: Self,
    boundsEnd: Self
  ) {
    // Can't perform range checks in O(1) on forward indices.
  }

  /// Do not use this method directly; call advanced(by: n) instead.
  @_transparent
  @warn_unused_result
  internal func _advanceForward(n: Distance) -> Self {
    _precondition(n >= 0,
        "Only BidirectionalIndex can be advanced by a negative amount")
    var p = self
    var i : Distance = 0
    while i != n {
      p._successorInPlace()
      i += 1
    }
    return p
  }

  /// Do not use this method directly; call advanced(by: n, limit) instead.
  @_transparent
  @warn_unused_result
  internal func _advanceForward(n: Distance, _ limit: Self) -> Self {
    _precondition(n >= 0,
        "Only BidirectionalIndex can be advanced by a negative amount")
    var p = self
    var i : Distance = 0
    while i != n {
      if p == limit { break }
      p._successorInPlace()
      i += 1
    }
    return p
  }

  @warn_unused_result
  public func advanced(by n: Distance) -> Self {
    return self._advanceForward(n)
  }

  @warn_unused_result
  public func advanced(by n: Distance, limit: Self) -> Self {
    return self._advanceForward(n, limit)
  }

  @warn_unused_result
  public func distance(to end: Self) -> Distance {
    var p = self
    var count: Distance = 0
    while p != end {
      count += 1
      p._successorInPlace()
    }
    return count
  }
}

//===----------------------------------------------------------------------===//
//===--- BidirectionalIndex -----------------------------------------------===//


/// An index that can step backwards via application of its
/// `predecessor()` method.
public protocol BidirectionalIndex : ForwardIndex {
  /// Returns the previous consecutive value in a discrete sequence.
  ///
  /// If `self` has a well-defined successor,
  /// `self.successor().predecessor() == self`.  If `self` has a
  /// well-defined predecessor, `self.predecessor().successor() ==
  /// self`.
  ///
  /// - Precondition: `self` has a well-defined predecessor.
  @warn_unused_result
  func predecessor() -> Self

  mutating func _predecessorInPlace()
}

extension BidirectionalIndex {
  @inline(__always)
  public mutating func _predecessorInPlace() {
    self = self.predecessor()
  }

  @warn_unused_result
  public func advanced(by n: Distance) -> Self {
    if n >= 0 {
      return _advanceForward(n)
    }
    var p = self
    var i: Distance = n
    while i != 0 {
      p._predecessorInPlace()
      i._successorInPlace()
    }
    return p
  }

  @warn_unused_result
  public func advanced(by n: Distance, limit: Self) -> Self {
    if n >= 0 {
      return _advanceForward(n, limit)
    }
    var p = self
    var i: Distance = n
    while i != 0 && p != limit {
      p._predecessorInPlace()
      i._successorInPlace()
    }
    return p
  }
}

/// Replace `i` with its `predecessor()` and return the updated value
/// of `i`.
@_transparent
@available(*, deprecated, message="it will be removed in Swift 3")
public prefix func -- <T : BidirectionalIndex> (i: inout T) -> T {
  i._predecessorInPlace()
  return i
}


/// Replace `i` with its `predecessor()` and return the original
/// value of `i`.
@_transparent
@available(*, deprecated, message="it will be removed in Swift 3")
public postfix func -- <T : BidirectionalIndex> (i: inout T) -> T {
  let ret = i
  i._predecessorInPlace()
  return ret
}

//===----------------------------------------------------------------------===//
//===--- RandomAccessIndex ------------------------------------------------===//

/// Used to force conformers of RandomAccessIndex to implement
/// `advanced(by:)` methods and `distance(to:)`.
public protocol _RandomAccessAmbiguity {
  associatedtype Distance : _SignedInteger = Int
}

extension _RandomAccessAmbiguity {
  @warn_unused_result
  public func advanced(by n: Distance) -> Self {
    fatalError("advanced(by:) not implemented")
  }
}

/// An index that can be offset by an arbitrary number of positions,
/// and can measure the distance to any reachable value, in O(1).
public protocol RandomAccessIndex : BidirectionalIndex, Strideable,
  _RandomAccessAmbiguity {

  @warn_unused_result
  func distance(to other: Self) -> Distance

  @warn_unused_result
  func advanced(by n: Distance) -> Self

  @warn_unused_result
  func advanced(by n: Distance, limit: Self) -> Self
}

extension RandomAccessIndex {
  public static func _failEarlyRangeCheck(index: Self, bounds: Range<Self>) {
    _precondition(
      bounds.startIndex <= index,
      "index is out of bounds: index designates a position before bounds.startIndex")
    _precondition(
      index < bounds.endIndex,
      "index is out of bounds: index designates the bounds.endIndex position or a position after it")
  }

  public static func _failEarlyRangeCheck2(
    rangeStart rangeStart: Self,
    rangeEnd: Self,
    boundsStart: Self,
    boundsEnd: Self
  ) {
    let range = rangeStart..<rangeEnd
    let bounds = boundsStart..<boundsEnd
    _precondition(
      bounds.startIndex <= range.startIndex,
      "range.startIndex is out of bounds: index designates a position before bounds.startIndex")
    _precondition(
      bounds.startIndex <= range.endIndex,
      "range.endIndex is out of bounds: index designates a position before bounds.startIndex")

    _precondition(
      range.startIndex <= bounds.endIndex,
      "range.startIndex is out of bounds: index designates a position after bounds.endIndex")
    _precondition(
      range.endIndex <= bounds.endIndex,
      "range.startIndex is out of bounds: index designates a position after bounds.endIndex")
  }

  @_transparent
  @warn_unused_result
  public func advanced(by n: Distance, limit: Self) -> Self {
    let d = self.distance(to: limit)
    if d == 0 || (d > 0 ? d <= n : d >= n) {
      return limit
    }
    return self.advanced(by: n)
  }
>>>>>>> 0e40128d
}

@available(*, unavailable, message="Subsumed by Collection")
public typealias ForwardIndexType = Void

@available(*, unavailable, renamed="Subsumed by BidirectionalCollection")
public typealias BidirectionalIndexType = Void

@available(*, unavailable, renamed="Subsumed by RandomAccessCollection")
public typealias RandomAccessIndexType = Void<|MERGE_RESOLUTION|>--- conflicted
+++ resolved
@@ -9,16 +9,6 @@
 // See http://swift.org/CONTRIBUTORS.txt for the list of Swift project authors
 //
 //===----------------------------------------------------------------------===//
-<<<<<<< HEAD
-=======
-//
-//  ForwardIndex, BidirectionalIndex, and RandomAccessIndex
-//
-//===----------------------------------------------------------------------===//
-
-//===----------------------------------------------------------------------===//
-//===--- ForwardIndex -----------------------------------------------------===//
->>>>>>> 0e40128d
 
 /// This protocol is an implementation detail of `ForwardIndex`; do
 /// not use it directly.
@@ -44,343 +34,7 @@
 
 @available(*, unavailable, message="Use \'+= 1\' or call 'collection.next(Index)")
 public postfix func ++ <T : _Incrementable> (i: inout T) -> T {
-<<<<<<< HEAD
   fatalError("unavailable operator can't be called")
-=======
-  let ret = i
-  i._successorInPlace()
-  return ret
-}
-
-/// Represents a discrete value in a series, where a value's
-/// successor, if any, is reachable by applying the value's
-/// `successor()` method.
-public protocol ForwardIndex : _Incrementable {
-  /// A type that can represent the number of steps between pairs of
-  /// `Self` values where one value is reachable from the other.
-  ///
-  /// Reachability is defined by the ability to produce one value from
-  /// the other via zero or more applications of `successor`.
-  associatedtype Distance : _SignedInteger = Int
-
-  // See the implementation of Range for an explanation of this
-  // associated type
-  associatedtype _DisabledRangeIndex = _DisabledRangeIndex_
-
-  /// Performs a range check in O(1), or a no-op when a range check is not
-  /// implementable in O(1).
-  ///
-  /// The range check, if performed, is equivalent to:
-  ///
-  ///     precondition(bounds.contains(index))
-  ///
-  /// Use this function to perform a cheap range check for QoI purposes when
-  /// memory safety is not a concern.  Do not rely on this range check for
-  /// memory safety.
-  ///
-  /// The default implementation for forward and bidirectional indices is a
-  /// no-op.  The default implementation for random access indices performs a
-  /// range check.
-  ///
-  /// - Complexity: O(1).
-  static func _failEarlyRangeCheck(index: Self, bounds: Range<Self>)
-
-  /// Performs a range check in O(1), or a no-op when a range check is not
-  /// implementable in O(1).
-  ///
-  /// The range check, if performed, is equivalent to:
-  ///
-  ///     precondition(
-  ///       bounds.contains(range.startIndex) ||
-  ///       range.startIndex == bounds.endIndex)
-  ///     precondition(
-  ///       bounds.contains(range.endIndex) ||
-  ///       range.endIndex == bounds.endIndex)
-  ///
-  /// Use this function to perform a cheap range check for QoI purposes when
-  /// memory safety is not a concern.  Do not rely on this range check for
-  /// memory safety.
-  ///
-  /// The default implementation for forward and bidirectional indices is a
-  /// no-op.  The default implementation for random access indices performs a
-  /// range check.
-  ///
-  /// - Complexity: O(1).
-  static func _failEarlyRangeCheck2(
-    rangeStart rangeStart: Self,
-    rangeEnd: Self,
-    boundsStart: Self,
-    boundsEnd: Self)
-  // FIXME: the suffix `2` in the name, and passing `startIndex` and `endIndex`
-  // separately (rather than as a range) are workarounds for a compiler defect.
-  // <rdar://problem/21855350> Rejects-valid: rejects code that has two Self
-  // types in non-direct-argument-type position
-
-  /// Returns the result of advancing `self` by `n` positions.
-  ///
-  /// - Returns:
-  ///   - If `n > 0`, the result of applying `successor` to `self` `n` times.
-  ///   - If `n < 0`, the result of applying `predecessor` to `self` `-n` times.
-  ///   - Otherwise, `self`.
-  ///
-  /// - Precondition: `n >= 0` if only conforming to `ForwardIndex`
-  /// - Complexity:
-  ///   - O(1) if conforming to `RandomAccessIndex`
-  ///   - O(`abs(n)`) otherwise
-  @warn_unused_result
-  func advanced(by n: Distance) -> Self
-
-  /// Returns the result of advancing `self` by `n` positions, or until it
-  /// equals `limit`.
-  ///
-  /// - Returns:
-  ///   - If `n > 0`, the result of applying `successor` to `self` `n` times
-  ///     but not past `limit`.
-  ///   - If `n < 0`, the result of applying `predecessor` to `self` `-n` times
-  ///     but not past `limit`.
-  ///   - Otherwise, `self`.
-  ///
-  /// - Precondition: `n >= 0` if only conforming to `ForwardIndex`.
-  ///
-  /// - Complexity:
-  ///   - O(1) if conforming to `RandomAccessIndex`
-  ///   - O(`abs(n)`) otherwise
-  @warn_unused_result
-  func advanced(by n: Distance, limit: Self) -> Self
-
-  /// Measure the distance between `self` and `end`.
-  ///
-  /// - Precondition:
-  ///   - `start` and `end` are part of the same sequence when conforming to
-  ///     `RandomAccessIndex`.
-  ///   - `end` is reachable from `self` by incrementation otherwise.
-  ///
-  /// - Complexity:
-  ///   - O(1) if conforming to `RandomAccessIndex`
-  ///   - O(`n`) otherwise, where `n` is the function's result.
-  @warn_unused_result
-  func distance(to end: Self) -> Distance
-}
-
-// advance and distance implementations
-
-extension ForwardIndex {
-  public static func _failEarlyRangeCheck(index: Self, bounds: Range<Self>) {
-    // Can't perform range checks in O(1) on forward indices.
-  }
-
-  public static func _failEarlyRangeCheck2(
-    rangeStart rangeStart: Self,
-    rangeEnd: Self,
-    boundsStart: Self,
-    boundsEnd: Self
-  ) {
-    // Can't perform range checks in O(1) on forward indices.
-  }
-
-  /// Do not use this method directly; call advanced(by: n) instead.
-  @_transparent
-  @warn_unused_result
-  internal func _advanceForward(n: Distance) -> Self {
-    _precondition(n >= 0,
-        "Only BidirectionalIndex can be advanced by a negative amount")
-    var p = self
-    var i : Distance = 0
-    while i != n {
-      p._successorInPlace()
-      i += 1
-    }
-    return p
-  }
-
-  /// Do not use this method directly; call advanced(by: n, limit) instead.
-  @_transparent
-  @warn_unused_result
-  internal func _advanceForward(n: Distance, _ limit: Self) -> Self {
-    _precondition(n >= 0,
-        "Only BidirectionalIndex can be advanced by a negative amount")
-    var p = self
-    var i : Distance = 0
-    while i != n {
-      if p == limit { break }
-      p._successorInPlace()
-      i += 1
-    }
-    return p
-  }
-
-  @warn_unused_result
-  public func advanced(by n: Distance) -> Self {
-    return self._advanceForward(n)
-  }
-
-  @warn_unused_result
-  public func advanced(by n: Distance, limit: Self) -> Self {
-    return self._advanceForward(n, limit)
-  }
-
-  @warn_unused_result
-  public func distance(to end: Self) -> Distance {
-    var p = self
-    var count: Distance = 0
-    while p != end {
-      count += 1
-      p._successorInPlace()
-    }
-    return count
-  }
-}
-
-//===----------------------------------------------------------------------===//
-//===--- BidirectionalIndex -----------------------------------------------===//
-
-
-/// An index that can step backwards via application of its
-/// `predecessor()` method.
-public protocol BidirectionalIndex : ForwardIndex {
-  /// Returns the previous consecutive value in a discrete sequence.
-  ///
-  /// If `self` has a well-defined successor,
-  /// `self.successor().predecessor() == self`.  If `self` has a
-  /// well-defined predecessor, `self.predecessor().successor() ==
-  /// self`.
-  ///
-  /// - Precondition: `self` has a well-defined predecessor.
-  @warn_unused_result
-  func predecessor() -> Self
-
-  mutating func _predecessorInPlace()
-}
-
-extension BidirectionalIndex {
-  @inline(__always)
-  public mutating func _predecessorInPlace() {
-    self = self.predecessor()
-  }
-
-  @warn_unused_result
-  public func advanced(by n: Distance) -> Self {
-    if n >= 0 {
-      return _advanceForward(n)
-    }
-    var p = self
-    var i: Distance = n
-    while i != 0 {
-      p._predecessorInPlace()
-      i._successorInPlace()
-    }
-    return p
-  }
-
-  @warn_unused_result
-  public func advanced(by n: Distance, limit: Self) -> Self {
-    if n >= 0 {
-      return _advanceForward(n, limit)
-    }
-    var p = self
-    var i: Distance = n
-    while i != 0 && p != limit {
-      p._predecessorInPlace()
-      i._successorInPlace()
-    }
-    return p
-  }
-}
-
-/// Replace `i` with its `predecessor()` and return the updated value
-/// of `i`.
-@_transparent
-@available(*, deprecated, message="it will be removed in Swift 3")
-public prefix func -- <T : BidirectionalIndex> (i: inout T) -> T {
-  i._predecessorInPlace()
-  return i
-}
-
-
-/// Replace `i` with its `predecessor()` and return the original
-/// value of `i`.
-@_transparent
-@available(*, deprecated, message="it will be removed in Swift 3")
-public postfix func -- <T : BidirectionalIndex> (i: inout T) -> T {
-  let ret = i
-  i._predecessorInPlace()
-  return ret
-}
-
-//===----------------------------------------------------------------------===//
-//===--- RandomAccessIndex ------------------------------------------------===//
-
-/// Used to force conformers of RandomAccessIndex to implement
-/// `advanced(by:)` methods and `distance(to:)`.
-public protocol _RandomAccessAmbiguity {
-  associatedtype Distance : _SignedInteger = Int
-}
-
-extension _RandomAccessAmbiguity {
-  @warn_unused_result
-  public func advanced(by n: Distance) -> Self {
-    fatalError("advanced(by:) not implemented")
-  }
-}
-
-/// An index that can be offset by an arbitrary number of positions,
-/// and can measure the distance to any reachable value, in O(1).
-public protocol RandomAccessIndex : BidirectionalIndex, Strideable,
-  _RandomAccessAmbiguity {
-
-  @warn_unused_result
-  func distance(to other: Self) -> Distance
-
-  @warn_unused_result
-  func advanced(by n: Distance) -> Self
-
-  @warn_unused_result
-  func advanced(by n: Distance, limit: Self) -> Self
-}
-
-extension RandomAccessIndex {
-  public static func _failEarlyRangeCheck(index: Self, bounds: Range<Self>) {
-    _precondition(
-      bounds.startIndex <= index,
-      "index is out of bounds: index designates a position before bounds.startIndex")
-    _precondition(
-      index < bounds.endIndex,
-      "index is out of bounds: index designates the bounds.endIndex position or a position after it")
-  }
-
-  public static func _failEarlyRangeCheck2(
-    rangeStart rangeStart: Self,
-    rangeEnd: Self,
-    boundsStart: Self,
-    boundsEnd: Self
-  ) {
-    let range = rangeStart..<rangeEnd
-    let bounds = boundsStart..<boundsEnd
-    _precondition(
-      bounds.startIndex <= range.startIndex,
-      "range.startIndex is out of bounds: index designates a position before bounds.startIndex")
-    _precondition(
-      bounds.startIndex <= range.endIndex,
-      "range.endIndex is out of bounds: index designates a position before bounds.startIndex")
-
-    _precondition(
-      range.startIndex <= bounds.endIndex,
-      "range.startIndex is out of bounds: index designates a position after bounds.endIndex")
-    _precondition(
-      range.endIndex <= bounds.endIndex,
-      "range.startIndex is out of bounds: index designates a position after bounds.endIndex")
-  }
-
-  @_transparent
-  @warn_unused_result
-  public func advanced(by n: Distance, limit: Self) -> Self {
-    let d = self.distance(to: limit)
-    if d == 0 || (d > 0 ? d <= n : d >= n) {
-      return limit
-    }
-    return self.advanced(by: n)
-  }
->>>>>>> 0e40128d
 }
 
 @available(*, unavailable, message="Subsumed by Collection")
