//===--- CompilerInvocation.cpp - CompilerInvocation methods --------------===//
//
// This source file is part of the Swift.org open source project
//
// Copyright (c) 2014 - 2020 Apple Inc. and the Swift project authors
// Licensed under Apache License v2.0 with Runtime Library Exception
//
// See https://swift.org/LICENSE.txt for license information
// See https://swift.org/CONTRIBUTORS.txt for the list of Swift project authors
//
//===----------------------------------------------------------------------===//

#include "swift/AST/SILOptions.h"
#include "swift/Frontend/Frontend.h"

#include "ArgsToFrontendOptionsConverter.h"
#include "swift/AST/DiagnosticsFrontend.h"
#include "swift/Basic/Feature.h"
#include "swift/Basic/Platform.h"
#include "swift/Option/Options.h"
#include "swift/Option/SanitizerOptions.h"
#include "swift/Parse/ParseVersion.h"
#include "swift/Strings.h"
#include "swift/SymbolGraphGen/SymbolGraphOptions.h"
#include "llvm/ADT/STLExtras.h"
#include "llvm/ADT/Triple.h"
#include "llvm/Option/Arg.h"
#include "llvm/Option/ArgList.h"
#include "llvm/Option/Option.h"
#include "llvm/Support/FileSystem.h"
#include "llvm/Support/LineIterator.h"
#include "llvm/Support/Path.h"
#include "llvm/Support/Process.h"
#include "llvm/Support/WithColor.h"

using namespace swift;
using namespace llvm::opt;

/// The path for Swift libraries in the OS on Darwin.
#define DARWIN_OS_LIBRARY_PATH "/usr/lib/swift"

static constexpr const char *const localeCodes[] = {
#define SUPPORTED_LOCALE(Code, Language) #Code,
#include "swift/AST/LocalizationLanguages.def"
};

swift::CompilerInvocation::CompilerInvocation() {
  setTargetTriple(llvm::sys::getDefaultTargetTriple());
}

/// Converts a llvm::Triple to a llvm::VersionTuple.
static llvm::VersionTuple
getVersionTuple(const llvm::Triple &triple) {
  if (triple.isMacOSX()) {
    llvm::VersionTuple OSVersion;
    triple.getMacOSXVersion(OSVersion);
    return OSVersion;
  }
  return triple.getOSVersion();
}

void CompilerInvocation::computeRuntimeResourcePathFromExecutablePath(
    StringRef mainExecutablePath, bool shared,
    llvm::SmallVectorImpl<char> &runtimeResourcePath) {
  runtimeResourcePath.append(mainExecutablePath.begin(),
                             mainExecutablePath.end());

  llvm::sys::path::remove_filename(runtimeResourcePath); // Remove /swift
  llvm::sys::path::remove_filename(runtimeResourcePath); // Remove /bin
  appendSwiftLibDir(runtimeResourcePath, shared);
}

void CompilerInvocation::appendSwiftLibDir(llvm::SmallVectorImpl<char> &path,
                                      bool shared) {
  llvm::sys::path::append(path, "lib", shared ? "swift" : "swift_static");
}

void CompilerInvocation::setMainExecutablePath(StringRef Path) {
  FrontendOpts.MainExecutablePath = Path.str();
  llvm::SmallString<128> LibPath;
  computeRuntimeResourcePathFromExecutablePath(
      Path, FrontendOpts.UseSharedResourceFolder, LibPath);
  setRuntimeResourcePath(LibPath.str());

  llvm::SmallString<128> clangPath(Path);
  llvm::sys::path::remove_filename(clangPath);
  llvm::sys::path::append(clangPath, "clang");
  ClangImporterOpts.clangPath = std::string(clangPath);

  llvm::SmallString<128> DiagnosticDocsPath(Path);
  llvm::sys::path::remove_filename(DiagnosticDocsPath); // Remove /swift
  llvm::sys::path::remove_filename(DiagnosticDocsPath); // Remove /bin
  llvm::sys::path::append(DiagnosticDocsPath, "share", "doc", "swift",
                          "diagnostics");
  DiagnosticOpts.DiagnosticDocumentationPath = std::string(DiagnosticDocsPath.str());

  // Compute the path to the diagnostic translations in the toolchain/build.
  llvm::SmallString<128> DiagnosticMessagesDir(Path);
  llvm::sys::path::remove_filename(DiagnosticMessagesDir); // Remove /swift
  llvm::sys::path::remove_filename(DiagnosticMessagesDir); // Remove /bin
  llvm::sys::path::append(DiagnosticMessagesDir, "share", "swift", "diagnostics");
  DiagnosticOpts.LocalizationPath = std::string(DiagnosticMessagesDir.str());
}

static std::string
getVersionedPrebuiltModulePath(Optional<llvm::VersionTuple> sdkVer,
                               StringRef defaultPrebuiltPath) {
  if (!sdkVer.has_value())
    return defaultPrebuiltPath.str();
  std::string versionStr = sdkVer->getAsString();
  StringRef vs = versionStr;
  do {
    SmallString<64> pathWithSDKVer = defaultPrebuiltPath;
    llvm::sys::path::append(pathWithSDKVer, vs);
    if (llvm::sys::fs::exists(pathWithSDKVer)) {
      return pathWithSDKVer.str().str();
    } else if (vs.endswith(".0")) {
      vs = vs.substr(0, vs.size() - 2);
    } else {
      return defaultPrebuiltPath.str();
    }
  } while(true);
}

std::string CompilerInvocation::computePrebuiltCachePath(
    StringRef RuntimeResourcePath, llvm::Triple target,
    Optional<llvm::VersionTuple> sdkVer) {
  SmallString<64> defaultPrebuiltPath{RuntimeResourcePath};
  StringRef platform;
  if (tripleIsMacCatalystEnvironment(target)) {
    // The prebuilt cache for macCatalyst is the same as the one for macOS, not
    // iOS or a separate location of its own.
    platform = "macosx";
  } else {
    platform = getPlatformNameForTriple(target);
  }
  llvm::sys::path::append(defaultPrebuiltPath, platform, "prebuilt-modules");

  // If the SDK version is given, we should check if SDK-versioned prebuilt
  // module cache is available and use it if so.
  return getVersionedPrebuiltModulePath(sdkVer, defaultPrebuiltPath);
}

void CompilerInvocation::setDefaultPrebuiltCacheIfNecessary() {

  if (!FrontendOpts.PrebuiltModuleCachePath.empty())
    return;
  if (SearchPathOpts.RuntimeResourcePath.empty())
    return;

  FrontendOpts.PrebuiltModuleCachePath = computePrebuiltCachePath(
      SearchPathOpts.RuntimeResourcePath, LangOpts.Target, LangOpts.SDKVersion);
  if (!FrontendOpts.PrebuiltModuleCachePath.empty())
    return;
  StringRef anchor = "prebuilt-modules";
  assert(((StringRef)FrontendOpts.PrebuiltModuleCachePath).contains(anchor));
  auto pair = ((StringRef)FrontendOpts.PrebuiltModuleCachePath).split(anchor);
  FrontendOpts.BackupModuleInterfaceDir =
    (llvm::Twine(pair.first) + "preferred-interfaces" + pair.second).str();
}

static void updateRuntimeLibraryPaths(SearchPathOptions &SearchPathOpts,
                                      llvm::Triple &Triple) {
  llvm::SmallString<128> LibPath(SearchPathOpts.RuntimeResourcePath);

  StringRef LibSubDir = getPlatformNameForTriple(Triple);
  if (tripleIsMacCatalystEnvironment(Triple))
    LibSubDir = "maccatalyst";

  llvm::sys::path::append(LibPath, LibSubDir);
  SearchPathOpts.RuntimeLibraryPaths.clear();
  SearchPathOpts.RuntimeLibraryPaths.push_back(std::string(LibPath.str()));
  if (Triple.isOSDarwin())
    SearchPathOpts.RuntimeLibraryPaths.push_back(DARWIN_OS_LIBRARY_PATH);

  // If this is set, we don't want any runtime import paths.
  if (SearchPathOpts.SkipRuntimeLibraryImportPaths) {
    SearchPathOpts.setRuntimeLibraryImportPaths({});
    return;
  }

  // Set up the import paths containing the swiftmodules for the libraries in
  // RuntimeLibraryPath.
  std::vector<std::string> RuntimeLibraryImportPaths;
  RuntimeLibraryImportPaths.push_back(std::string(LibPath.str()));

  // This is compatibility for <=5.3
  if (!Triple.isOSDarwin()) {
    llvm::sys::path::append(LibPath, swift::getMajorArchitectureName(Triple));
    RuntimeLibraryImportPaths.push_back(std::string(LibPath.str()));
  }

  if (!SearchPathOpts.getSDKPath().empty()) {
    if (tripleIsMacCatalystEnvironment(Triple)) {
      LibPath = SearchPathOpts.getSDKPath();
      llvm::sys::path::append(LibPath, "System", "iOSSupport");
      llvm::sys::path::append(LibPath, "usr", "lib", "swift");
      RuntimeLibraryImportPaths.push_back(std::string(LibPath.str()));
    }

    LibPath = SearchPathOpts.getSDKPath();
    llvm::sys::path::append(LibPath, "usr", "lib", "swift");
    if (!Triple.isOSDarwin()) {
      // Use the non-architecture suffixed form with directory-layout
      // swiftmodules.
      llvm::sys::path::append(LibPath, getPlatformNameForTriple(Triple));
      RuntimeLibraryImportPaths.push_back(std::string(LibPath.str()));

      // Compatibility with older releases - use the architecture suffixed form
      // for pre-directory-layout multi-architecture layout.  Note that some
      // platforms (e.g. Windows) will use this even with directory layout in
      // older releases.
      llvm::sys::path::append(LibPath, swift::getMajorArchitectureName(Triple));
    }
    RuntimeLibraryImportPaths.push_back(std::string(LibPath.str()));
  }
  SearchPathOpts.setRuntimeLibraryImportPaths(RuntimeLibraryImportPaths);
}

static void
setIRGenOutputOptsFromFrontendOptions(IRGenOptions &IRGenOpts,
                                      const FrontendOptions &FrontendOpts) {
  // Set the OutputKind for the given Action.
  IRGenOpts.OutputKind = [](FrontendOptions::ActionType Action) {
    switch (Action) {
    case FrontendOptions::ActionType::EmitIRGen:
      return IRGenOutputKind::LLVMAssemblyBeforeOptimization;
    case FrontendOptions::ActionType::EmitIR:
      return IRGenOutputKind::LLVMAssemblyAfterOptimization;
    case FrontendOptions::ActionType::EmitBC:
      return IRGenOutputKind::LLVMBitcode;
    case FrontendOptions::ActionType::EmitAssembly:
      return IRGenOutputKind::NativeAssembly;
    case FrontendOptions::ActionType::Immediate:
      return IRGenOutputKind::Module;
    case FrontendOptions::ActionType::EmitObject:
    default:
      // Just fall back to emitting an object file. If we aren't going to run
      // IRGen, it doesn't really matter what we put here anyways.
      return IRGenOutputKind::ObjectFile;
    }
  }(FrontendOpts.RequestedAction);

  // If we're in JIT mode, set the requisite flags.
  if (FrontendOpts.RequestedAction == FrontendOptions::ActionType::Immediate) {
    IRGenOpts.UseJIT = true;
    IRGenOpts.DebugInfoLevel = IRGenDebugInfoLevel::Normal;
    IRGenOpts.DebugInfoFormat = IRGenDebugInfoFormat::DWARF;
  }
}

static void
setBridgingHeaderFromFrontendOptions(ClangImporterOptions &ImporterOpts,
                                     const FrontendOptions &FrontendOpts) {
  if (FrontendOpts.RequestedAction != FrontendOptions::ActionType::EmitPCH)
    return;

  // If there aren't any inputs, there's nothing to do.
  if (!FrontendOpts.InputsAndOutputs.hasInputs())
    return;

  // If we aren't asked to output a bridging header, we don't need to set this.
  if (ImporterOpts.PrecompiledHeaderOutputDir.empty())
    return;

  ImporterOpts.BridgingHeader =
      FrontendOpts.InputsAndOutputs.getFilenameOfFirstInput();
}

void CompilerInvocation::setRuntimeResourcePath(StringRef Path) {
  SearchPathOpts.RuntimeResourcePath = Path.str();
  updateRuntimeLibraryPaths(SearchPathOpts, LangOpts.Target);
}

void CompilerInvocation::setTargetTriple(StringRef Triple) {
  setTargetTriple(llvm::Triple(Triple));
}

void CompilerInvocation::setTargetTriple(const llvm::Triple &Triple) {
  LangOpts.setTarget(Triple);
  updateRuntimeLibraryPaths(SearchPathOpts, LangOpts.Target);
}

void CompilerInvocation::setSDKPath(const std::string &Path) {
  SearchPathOpts.setSDKPath(Path);
  updateRuntimeLibraryPaths(SearchPathOpts, LangOpts.Target);
}

bool CompilerInvocation::setModuleAliasMap(std::vector<std::string> args,
                                           DiagnosticEngine &diags) {
  return ModuleAliasesConverter::computeModuleAliases(args, FrontendOpts, diags);
}

static bool ParseFrontendArgs(
    FrontendOptions &opts, ArgList &args, DiagnosticEngine &diags,
    SmallVectorImpl<std::unique_ptr<llvm::MemoryBuffer>> *buffers) {
  ArgsToFrontendOptionsConverter converter(diags, args, opts);
  return converter.convert(buffers);
}

static void diagnoseSwiftVersion(Optional<version::Version> &vers, Arg *verArg,
                                 ArgList &Args, DiagnosticEngine &diags) {
  // General invalid version error
  diags.diagnose(SourceLoc(), diag::error_invalid_arg_value,
                 verArg->getAsString(Args), verArg->getValue());

  // Note valid versions.
  auto validVers = version::Version::getValidEffectiveVersions();
  auto versStr = "'" + llvm::join(validVers, "', '") + "'";
  diags.diagnose(SourceLoc(), diag::note_valid_swift_versions, versStr);
}

/// Create a new Regex instance out of the string value in \p RpassArg.
/// It returns a pointer to the newly generated Regex instance.
static std::shared_ptr<llvm::Regex>
generateOptimizationRemarkRegex(DiagnosticEngine &Diags, ArgList &Args,
                                Arg *RpassArg) {
  StringRef Val = RpassArg->getValue();
  std::string RegexError;
  std::shared_ptr<llvm::Regex> Pattern = std::make_shared<llvm::Regex>(Val);
  if (!Pattern->isValid(RegexError)) {
    Diags.diagnose(SourceLoc(), diag::error_optimization_remark_pattern,
                   RegexError, RpassArg->getAsString(Args));
    Pattern.reset();
  }
  return Pattern;
}

// Lifted from the clang driver.
static void PrintArg(raw_ostream &OS, const char *Arg, StringRef TempDir) {
  const bool Escape = std::strpbrk(Arg, "\"\\$ ");

  if (!TempDir.empty()) {
    llvm::SmallString<256> ArgPath{Arg};
    llvm::sys::fs::make_absolute(ArgPath);
    llvm::sys::path::native(ArgPath);

    llvm::SmallString<256> TempPath{TempDir};
    llvm::sys::fs::make_absolute(TempPath);
    llvm::sys::path::native(TempPath);

    if (StringRef(ArgPath).startswith(TempPath)) {
      // Don't write temporary file names in the debug info. This would prevent
      // incremental llvm compilation because we would generate different IR on
      // every compiler invocation.
      Arg = "<temporary-file>";
    }
  }

  if (!Escape) {
    OS << Arg;
    return;
  }

  // Quote and escape. This isn't really complete, but good enough.
  OS << '"';
  while (const char c = *Arg++) {
    if (c == '"' || c == '\\' || c == '$')
      OS << '\\';
    OS << c;
  }
  OS << '"';
}

static void ParseModuleInterfaceArgs(ModuleInterfaceOptions &Opts,
                                     ArgList &Args) {
  using namespace options;

  Opts.PreserveTypesAsWritten |=
    Args.hasArg(OPT_module_interface_preserve_types_as_written);
  Opts.AliasModuleNames |=
    Args.hasFlag(OPT_alias_module_names_in_module_interface,
                 OPT_disable_alias_module_names_in_module_interface,
                 ::getenv("SWIFT_ALIAS_MODULE_NAMES_IN_INTERFACES"));
  Opts.PrintFullConvention |=
    Args.hasArg(OPT_experimental_print_full_convention);
  Opts.ExperimentalSPIImports |=
    Args.hasArg(OPT_experimental_spi_imports);
  Opts.DebugPrintInvalidSyntax |=
    Args.hasArg(OPT_debug_emit_invalid_swiftinterface_syntax);
  Opts.PrintMissingImports =
    !Args.hasArg(OPT_disable_print_missing_imports_in_module_interface);

  if (const Arg *A = Args.getLastArg(OPT_library_level)) {
    StringRef contents = A->getValue();
    if (contents == "spi") {
      Opts.PrintSPIs = true;
    }
  }
  for (auto val: Args.getAllArgValues(OPT_skip_import_in_public_interface)) {
    Opts.ModulesToSkipInPublicInterface.push_back(val);
  }
}

/// Save a copy of any flags marked as ModuleInterfaceOption, if running
/// in a mode that is going to emit a .swiftinterface file.
static void SaveModuleInterfaceArgs(ModuleInterfaceOptions &Opts,
                                    FrontendOptions &FOpts,
                                    ArgList &Args, DiagnosticEngine &Diags) {
  if (!FOpts.InputsAndOutputs.hasModuleInterfaceOutputPath())
    return;
  ArgStringList RenderedArgs;
  ArgStringList RenderedArgsIgnorable;
  for (auto A : Args) {
    if (A->getOption().hasFlag(options::ModuleInterfaceOptionIgnorable)) {
      A->render(Args, RenderedArgsIgnorable);
    } else if (A->getOption().hasFlag(options::ModuleInterfaceOption)) {
      A->render(Args, RenderedArgs);
    }
  }
  {
    llvm::raw_string_ostream OS(Opts.Flags);
    interleave(RenderedArgs,
               [&](const char *Argument) { PrintArg(OS, Argument, StringRef()); },
               [&] { OS << " "; });

    // Backward-compatibility hack: disable availability checking in the
    // _Concurrency module, so that older (Swift 5.5) compilers that did not
    // support back deployment of concurrency do not complain about 'async'
    // with older availability.
    if (FOpts.ModuleName == "_Concurrency")
      OS << " -disable-availability-checking";
  }
  {
    llvm::raw_string_ostream OS(Opts.IgnorableFlags);
    interleave(RenderedArgsIgnorable,
               [&](const char *Argument) { PrintArg(OS, Argument, StringRef()); },
               [&] { OS << " "; });
  }
}

static bool ParseLangArgs(LangOptions &Opts, ArgList &Args,
                          DiagnosticEngine &Diags,
                          const FrontendOptions &FrontendOpts) {
  using namespace options;
  bool HadError = false;

  if (auto A = Args.getLastArg(OPT_swift_version)) {
    auto vers =
        VersionParser::parseVersionString(A->getValue(), SourceLoc(), &Diags);
    bool isValid = false;
    if (vers.has_value()) {
      if (auto effectiveVers = vers.value().getEffectiveLanguageVersion()) {
        Opts.EffectiveLanguageVersion = effectiveVers.value();
        isValid = true;
      }
    }
    if (!isValid)
      diagnoseSwiftVersion(vers, A, Args, Diags);
  }

  if (auto A = Args.getLastArg(OPT_package_description_version)) {
    auto vers =
        VersionParser::parseVersionString(A->getValue(), SourceLoc(), &Diags);
    if (vers.has_value()) {
      Opts.PackageDescriptionVersion = vers.value();
    } else {
      return true;
    }
  }

  Opts.AttachCommentsToDecls |= Args.hasArg(OPT_dump_api_path);

  Opts.UseMalloc |= Args.hasArg(OPT_use_malloc);

  Opts.DiagnosticsEditorMode |= Args.hasArg(OPT_diagnostics_editor_mode,
                                            OPT_serialize_diagnostics_path);

  Opts.EnableExperimentalConcurrency |=
    Args.hasArg(OPT_enable_experimental_concurrency);

  Opts.EnableInferPublicSendable |=
    Args.hasFlag(OPT_enable_infer_public_concurrent_value,
                 OPT_disable_infer_public_concurrent_value,
                 false);

  Opts.DisableExperimentalClangImporterDiagnostics |=
      Args.hasArg(OPT_disable_experimental_clang_importer_diagnostics);

  Opts.EnableExperimentalEagerClangModuleDiagnostics |=
      !Args.hasArg(OPT_disable_experimental_clang_importer_diagnostics) &&
      Args.hasArg(OPT_enable_experimental_eager_clang_module_diagnostics);

  Opts.DisableImplicitConcurrencyModuleImport |=
    Args.hasArg(OPT_disable_implicit_concurrency_module_import);

  Opts.DisableImplicitStringProcessingModuleImport |=
    Args.hasArg(OPT_disable_implicit_string_processing_module_import);

  if (Args.hasArg(OPT_enable_experimental_async_top_level))
    Diags.diagnose(SourceLoc(), diag::warn_flag_deprecated,
                   "-enable-experimental-async-top-level");

  Opts.DiagnoseInvalidEphemeralnessAsError |=
      Args.hasArg(OPT_enable_invalid_ephemeralness_as_error);

  if (auto A = Args.getLastArg(OPT_enable_deserialization_recovery,
                               OPT_disable_deserialization_recovery)) {
    Opts.EnableDeserializationRecovery
      = A->getOption().matches(OPT_enable_deserialization_recovery);
  }

  // Whether '/.../' regex literals are enabled. This implies experimental
  // string processing.
  if (Args.hasArg(OPT_enable_bare_slash_regex)) {
    Opts.EnableBareSlashRegexLiterals = true;
    Opts.EnableExperimentalStringProcessing = true;
  }

  // Experimental string processing.
  if (auto A = Args.getLastArg(OPT_enable_experimental_string_processing,
                               OPT_disable_experimental_string_processing)) {
    Opts.EnableExperimentalStringProcessing =
        A->getOption().matches(OPT_enable_experimental_string_processing);

    // When experimental string processing is explicitly disabled, also disable
    // forward slash regex `/.../`.
    if (!Opts.EnableExperimentalStringProcessing)
      Opts.EnableBareSlashRegexLiterals = false;
  } else {
    Opts.EnableExperimentalStringProcessing = true;
  }

  Opts.DisableAvailabilityChecking |=
      Args.hasArg(OPT_disable_availability_checking);
  Opts.CheckAPIAvailabilityOnly |=
      Args.hasArg(OPT_check_api_availability_only);
  Opts.WeakLinkAtTarget |= Args.hasArg(OPT_weak_link_at_target);

  if (auto A = Args.getLastArg(OPT_enable_conformance_availability_errors,
                               OPT_disable_conformance_availability_errors)) {
    Opts.EnableConformanceAvailabilityErrors
      = A->getOption().matches(OPT_enable_conformance_availability_errors);
  }

  Opts.WarnOnPotentiallyUnavailableEnumCase |=
      Args.hasArg(OPT_warn_on_potentially_unavailable_enum_case);
  Opts.WarnOnEditorPlaceholder |= Args.hasArg(OPT_warn_on_editor_placeholder);

  if (auto A = Args.getLastArg(OPT_enable_access_control,
                               OPT_disable_access_control)) {
    Opts.EnableAccessControl
      = A->getOption().matches(OPT_enable_access_control);
  }

  if (auto A = Args.getLastArg(OPT_disable_typo_correction,
                               OPT_typo_correction_limit)) {
    if (A->getOption().matches(OPT_disable_typo_correction))
      Opts.TypoCorrectionLimit = 0;
    else {
      unsigned limit;
      if (StringRef(A->getValue()).getAsInteger(10, limit)) {
        Diags.diagnose(SourceLoc(), diag::error_invalid_arg_value,
                       A->getAsString(Args), A->getValue());
        HadError = true;
      } else {
        Opts.TypoCorrectionLimit = limit;
      }
    }
  }

  if (auto A = Args.getLastArg(OPT_enable_target_os_checking,
                               OPT_disable_target_os_checking)) {
    Opts.EnableTargetOSChecking
      = A->getOption().matches(OPT_enable_target_os_checking);
  }
  
  Opts.EnableNewOperatorLookup = Args.hasFlag(OPT_enable_new_operator_lookup,
                                              OPT_disable_new_operator_lookup,
                                              /*default*/ false);
  Opts.UseClangFunctionTypes |= Args.hasArg(OPT_use_clang_function_types);

  Opts.NamedLazyMemberLoading &= !Args.hasArg(OPT_disable_named_lazy_member_loading);

  if (Args.hasArg(OPT_emit_fine_grained_dependency_sourcefile_dot_files))
    Opts.EmitFineGrainedDependencySourcefileDotFiles = true;

  Opts.DebuggerSupport |= Args.hasArg(OPT_debugger_support);
  if (Opts.DebuggerSupport)
    Opts.EnableDollarIdentifiers = true;

  Opts.DebuggerTestingTransform = Args.hasArg(OPT_debugger_testing_transform);

  Opts.Playground |= Args.hasArg(OPT_playground);
  Opts.PlaygroundTransform |= Args.hasArg(OPT_playground);
  if (Args.hasArg(OPT_disable_playground_transform))
    Opts.PlaygroundTransform = false;
  Opts.PlaygroundHighPerformance |=
      Args.hasArg(OPT_playground_high_performance);

  // This can be enabled independently of the playground transform.
  Opts.PCMacro |= Args.hasArg(OPT_pc_macro);

  Opts.EnableThrowWithoutTry |= Args.hasArg(OPT_enable_throw_without_try);

  if (auto A = Args.getLastArg(OPT_enable_objc_attr_requires_foundation_module,
                               OPT_disable_objc_attr_requires_foundation_module)) {
    Opts.EnableObjCAttrRequiresFoundation
      = A->getOption().matches(OPT_enable_objc_attr_requires_foundation_module);
  }

  if (auto A = Args.getLastArg(OPT_enable_testable_attr_requires_testable_module,
                               OPT_disable_testable_attr_requires_testable_module)) {
    Opts.EnableTestableAttrRequiresTestableModule
      = A->getOption().matches(OPT_enable_testable_attr_requires_testable_module);
  }

  if (Args.getLastArg(OPT_debug_cycles))
    Opts.DebugDumpCycles = true;

  Opts.RequireExplicitSendable |= Args.hasArg(OPT_require_explicit_sendable);
  for (const Arg *A : Args.filtered(OPT_define_availability)) {
    Opts.AvailabilityMacros.push_back(A->getValue());
  }

  if (const Arg *A = Args.getLastArg(OPT_value_recursion_threshold)) {
    unsigned threshold;
    if (StringRef(A->getValue()).getAsInteger(10, threshold)) {
      Diags.diagnose(SourceLoc(), diag::error_invalid_arg_value,
                     A->getAsString(Args), A->getValue());
      HadError = true;
    } else {
      Opts.MaxCircularityDepth = threshold;
    }
  }

  for (const Arg *A : Args.filtered(OPT_D)) {
    Opts.addCustomConditionalCompilationFlag(A->getValue());
  }

  // Determine whether string processing is enabled
  Opts.EnableExperimentalStringProcessing =
    Args.hasFlag(OPT_enable_experimental_string_processing,
                 OPT_disable_experimental_string_processing, /*Default=*/true);

  // Add a future feature if it is not already implied by the language version.
  auto addFutureFeatureIfNotImplied = [&](Feature feature) {
    // Check if this feature was introduced already in this language version.
    if (auto firstVersion = getFeatureLanguageVersion(feature)) {
      if (Opts.isSwiftVersionAtLeast(*firstVersion))
        return;
    }

    Opts.Features.insert(feature);
  };

  // Map historical flags over to future features.
  if (Args.hasArg(OPT_enable_experimental_concise_pound_file))
    addFutureFeatureIfNotImplied(Feature::ConciseMagicFile);
  if (Args.hasArg(OPT_enable_bare_slash_regex))
    addFutureFeatureIfNotImplied(Feature::BareSlashRegexLiterals);

  for (const Arg *A : Args.filtered(OPT_enable_experimental_feature)) {
    // If this is a known experimental feature, allow it in +Asserts
    // (non-release) builds for testing purposes.
    if (auto feature = getExperimentalFeature(A->getValue())) {
#ifdef NDEBUG
      if (!isFeatureAvailableInProduction(*feature)) {
        Diags.diagnose(SourceLoc(),
                       diag::error_experimental_feature_not_available,
                       A->getValue());
      }
#endif

      Opts.Features.insert(*feature);
    }
  }

  // Map historical flags over to future features.
  for (const Arg *A : Args.filtered(OPT_enable_upcoming_feature)) {
    // Ignore unknown features.
    auto feature = getUpcomingFeature(A->getValue());
    if (!feature)
      continue;

    // Check if this feature was introduced already in this language version.
    if (auto firstVersion = getFeatureLanguageVersion(*feature)) {
      if (Opts.isSwiftVersionAtLeast(*firstVersion)) {
        Diags.diagnose(SourceLoc(), diag::error_upcoming_feature_on_by_default,
                       A->getValue(), *firstVersion);
        continue;
      }
    }

    // Add the feature.
    Opts.Features.insert(*feature);
  }

  // Map historical flags over to experimental features. We do this for all
  // compilers because that's how existing experimental feature flags work.
  if (Args.hasArg(OPT_enable_experimental_static_assert))
    Opts.Features.insert(Feature::StaticAssert);
  if (Args.hasArg(OPT_enable_experimental_named_opaque_types))
    Opts.Features.insert(Feature::NamedOpaqueTypes);
  if (Args.hasArg(OPT_enable_experimental_flow_sensitive_concurrent_captures))
    Opts.Features.insert(Feature::FlowSensitiveConcurrencyCaptures);
  if (Args.hasArg(OPT_enable_experimental_move_only))
    Opts.Features.insert(Feature::MoveOnly);
  if (Args.hasArg(OPT_experimental_one_way_closure_params))
    Opts.Features.insert(Feature::OneWayClosureParameters);
  if (Args.hasArg(OPT_enable_experimental_associated_type_inference))
    Opts.Features.insert(Feature::TypeWitnessSystemInference);
  if (Args.hasArg(OPT_enable_experimental_forward_mode_differentiation))
    Opts.Features.insert(Feature::ForwardModeDifferentiation);
  if (Args.hasArg(OPT_enable_experimental_additive_arithmetic_derivation))
    Opts.Features.insert(Feature::AdditiveArithmeticDerivedConformances);
  
  if (Args.hasArg(OPT_enable_experimental_opaque_type_erasure))
    Opts.Features.insert(Feature::OpaqueTypeErasure);

  Opts.EnableAppExtensionRestrictions |= Args.hasArg(OPT_enable_app_extension);

  Opts.EnableSwift3ObjCInference =
    Args.hasFlag(OPT_enable_swift3_objc_inference,
                 OPT_disable_swift3_objc_inference, false);

  if (const Arg *A = Args.getLastArg(OPT_library_level)) {
    StringRef contents = A->getValue();
    if (contents == "api") {
      Opts.LibraryLevel = LibraryLevel::API;
    } else if (contents == "spi") {
      Opts.LibraryLevel = LibraryLevel::SPI;
    } else if (contents == "ipi") {
      Opts.LibraryLevel = LibraryLevel::IPI;
    } else {
      Opts.LibraryLevel = LibraryLevel::Other;
      if (contents != "other") {
        // Error on unknown library levels.
        Diags.diagnose(SourceLoc(),
                       diag::error_unknown_library_level,
                       contents);
      }
    }
  }

  if (const Arg *A = Args.getLastArg(OPT_require_explicit_availability_EQ)) {
    StringRef diagLevel = A->getValue();
    if (diagLevel == "warn") {
      Opts.RequireExplicitAvailability = DiagnosticBehavior::Warning;
    } else if (diagLevel == "error") {
      Opts.RequireExplicitAvailability = DiagnosticBehavior::Error;
    } else if (diagLevel == "ignore") {
      Opts.RequireExplicitAvailability = None;
    } else {
      Diags.diagnose(SourceLoc(),
                     diag::error_unknown_require_explicit_availability,
                     diagLevel);
    }
  } else if (Args.getLastArg(OPT_require_explicit_availability,
                             OPT_require_explicit_availability_target) ||
             Opts.LibraryLevel == LibraryLevel::API) {
    Opts.RequireExplicitAvailability = DiagnosticBehavior::Warning;
  }

  if (const Arg *A = Args.getLastArg(OPT_require_explicit_availability_target)) {
    Opts.RequireExplicitAvailabilityTarget = A->getValue();
  }

  Opts.EnableSPIOnlyImports = Args.hasArg(OPT_experimental_spi_only_imports);

  if (Opts.EnableSwift3ObjCInference) {
    if (const Arg *A = Args.getLastArg(
                                   OPT_warn_swift3_objc_inference_minimal,
                                   OPT_warn_swift3_objc_inference_complete)) {
      if (A->getOption().getID() == OPT_warn_swift3_objc_inference_minimal)
        Opts.WarnSwift3ObjCInference = Swift3ObjCInferenceWarnings::Minimal;
      else
        Opts.WarnSwift3ObjCInference = Swift3ObjCInferenceWarnings::Complete;
    }
  }

  // Swift 6+ uses the strictest concurrency level.
  if (Opts.isSwiftVersionAtLeast(6)) {
    Opts.StrictConcurrencyLevel = StrictConcurrency::Complete;
  } else if (const Arg *A = Args.getLastArg(OPT_strict_concurrency)) {
    auto value = llvm::StringSwitch<Optional<StrictConcurrency>>(A->getValue())
      .Case("minimal", StrictConcurrency::Minimal)
      .Case("targeted", StrictConcurrency::Targeted)
      .Case("complete", StrictConcurrency::Complete)
      .Default(None);

    if (value)
      Opts.StrictConcurrencyLevel = *value;
    else
      Diags.diagnose(SourceLoc(), diag::error_invalid_arg_value,
                     A->getAsString(Args), A->getValue());

  } else if (Args.hasArg(OPT_warn_concurrency)) {
    Opts.StrictConcurrencyLevel = StrictConcurrency::Complete;
  } else {
    // Default to "limited" checking in Swift 5.x.
    Opts.StrictConcurrencyLevel = StrictConcurrency::Targeted;
  }

  Opts.WarnImplicitOverrides =
    Args.hasArg(OPT_warn_implicit_overrides);

  Opts.EnableNSKeyedArchiverDiagnostics =
      Args.hasFlag(OPT_enable_nskeyedarchiver_diagnostics,
                   OPT_disable_nskeyedarchiver_diagnostics,
                   Opts.EnableNSKeyedArchiverDiagnostics);

  Opts.EnableNonFrozenEnumExhaustivityDiagnostics =
    Args.hasFlag(OPT_enable_nonfrozen_enum_exhaustivity_diagnostics,
                 OPT_disable_nonfrozen_enum_exhaustivity_diagnostics,
                 Opts.isSwiftVersionAtLeast(5));

  if (Arg *A = Args.getLastArg(OPT_Rpass_EQ))
    Opts.OptimizationRemarkPassedPattern =
        generateOptimizationRemarkRegex(Diags, Args, A);
  if (Arg *A = Args.getLastArg(OPT_Rpass_missed_EQ))
    Opts.OptimizationRemarkMissedPattern =
        generateOptimizationRemarkRegex(Diags, Args, A);

  if (Arg *A = Args.getLastArg(OPT_Raccess_note)) {
    auto value = llvm::StringSwitch<Optional<AccessNoteDiagnosticBehavior>>(A->getValue())
      .Case("none", AccessNoteDiagnosticBehavior::Ignore)
      .Case("failures", AccessNoteDiagnosticBehavior::RemarkOnFailure)
      .Case("all", AccessNoteDiagnosticBehavior::RemarkOnFailureOrSuccess)
      .Case("all-validate", AccessNoteDiagnosticBehavior::ErrorOnFailureRemarkOnSuccess)
      .Default(None);

    if (value)
      Opts.AccessNoteBehavior = *value;
    else
      Diags.diagnose(SourceLoc(), diag::error_invalid_arg_value,
                     A->getAsString(Args), A->getValue());
  }

  Opts.EnableCrossImportOverlays =
      Args.hasFlag(OPT_enable_cross_import_overlays,
                   OPT_disable_cross_import_overlays,
                   Opts.EnableCrossImportOverlays);

  Opts.EnableCrossImportRemarks = Args.hasArg(OPT_emit_cross_import_remarks);

  Opts.EnableModuleLoadingRemarks = Args.hasArg(OPT_remark_loading_module);

  Opts.EnableIndexingSystemModuleRemarks = Args.hasArg(OPT_remark_indexing_system_module);

  Opts.EnableSkipExplicitInterfaceModuleBuildRemarks = Args.hasArg(OPT_remark_skip_explicit_interface_build);
  
  llvm::Triple Target = Opts.Target;
  StringRef TargetArg;
  std::string TargetArgScratch;

  if (const Arg *A = Args.getLastArg(OPT_target)) {
    Target = llvm::Triple(A->getValue());
    TargetArg = A->getValue();

    // Backward compatibility hack: infer "simulator" environment for x86
    // iOS/tvOS/watchOS. The driver takes care of this for the frontend
    // most of the time, but loading of old .swiftinterface files goes
    // directly to the frontend.
    if (tripleInfersSimulatorEnvironment(Target)) {
      // Set the simulator environment.
      Target.setEnvironment(llvm::Triple::EnvironmentType::Simulator);
      TargetArgScratch = Target.str();
      TargetArg = TargetArgScratch;
    }
  }

  if (const Arg *A = Args.getLastArg(OPT_target_variant)) {
    Opts.TargetVariant = llvm::Triple(A->getValue());
  }

  // Collect -clang-target value if specified in the front-end invocation.
  // Usually, the driver will pass down a clang target with the
  // exactly same value as the main target, so we could diagnose the usage of
  // unavailable APIs.
  // The reason we cannot infer clang target from -target is that not all
  // front-end invocation will include a -target to start with. For instance,
  // when compiling a Swift module from a textual interface, -target isn't
  // necessary because the textual interface hardcoded the proper target triple
  // to use. Inferring -clang-target there will always give us the default
  // target triple.
  if (const Arg *A = Args.getLastArg(OPT_clang_target)) {
    Opts.ClangTarget = llvm::Triple(A->getValue());
  }

  Opts.EnableCXXInterop |= Args.hasArg(OPT_enable_experimental_cxx_interop);
  Opts.EnableObjCInterop =
      Args.hasFlag(OPT_enable_objc_interop, OPT_disable_objc_interop,
                   Target.isOSDarwin());

  Opts.CForeignReferenceTypes =
      Args.hasArg(OPT_experimental_c_foreign_reference_types);

  Opts.CxxInteropGettersSettersAsProperties = Args.hasArg(OPT_cxx_interop_getters_setters_as_properties);

  Opts.VerifyAllSubstitutionMaps |= Args.hasArg(OPT_verify_all_substitution_maps);

  Opts.EnableVolatileModules |= Args.hasArg(OPT_enable_volatile_modules);

  Opts.HermeticSealAtLink |= Args.hasArg(OPT_experimental_hermetic_seal_at_link);

  Opts.UseDarwinPreStableABIBit =
    (Target.isMacOSX() && Target.isMacOSXVersionLT(10, 14, 4)) ||
    (Target.isiOS() && Target.isOSVersionLT(12, 2)) ||
    (Target.isTvOS() && Target.isOSVersionLT(12, 2)) ||
    (Target.isWatchOS() && Target.isOSVersionLT(5, 2));

  // Must be processed after any other language options that could affect
  // platform conditions.
  bool UnsupportedOS, UnsupportedArch;
  std::tie(UnsupportedOS, UnsupportedArch) = Opts.setTarget(Target);

  SmallVector<StringRef, 3> TargetComponents;
  TargetArg.split(TargetComponents, "-");

  if (UnsupportedArch) {
    auto TargetArgArch = TargetComponents.size() ? TargetComponents[0] : "";
    Diags.diagnose(SourceLoc(), diag::error_unsupported_target_arch, TargetArgArch);
  }

  if (UnsupportedOS) {
    auto TargetArgOS = TargetComponents.size() > 2 ? TargetComponents[2] : "";
    Diags.diagnose(SourceLoc(), diag::error_unsupported_target_os, TargetArgOS);
  }

  // First, set up default minimum inlining target versions.
  auto getDefaultMinimumInliningTargetVersion =
      [&](const llvm::Triple &triple) -> llvm::VersionTuple {
    const auto targetVersion = getVersionTuple(triple);
    
    // In API modules, default to the version when Swift first became available.
    if (Opts.LibraryLevel == LibraryLevel::API) {
      if (auto minVersion = minimumAvailableOSVersionForTriple(triple))
        return *minVersion;
    }

    // In other modules, assume that availability is used less consistently
    // and that library clients will generally raise deployment targets as the
    // library evolves so the min inlining version should be the deployment
    // target by default.
    return targetVersion;
  };

  Opts.MinimumInliningTargetVersion =
      getDefaultMinimumInliningTargetVersion(Opts.Target);

  // Parse OS version number arguments.
  auto parseVersionArg = [&](OptSpecifier opt) -> Optional<llvm::VersionTuple> {
    Arg *A = Args.getLastArg(opt);
    if (!A)
      return None;

    if (StringRef(A->getValue()) == "min")
      return minimumAvailableOSVersionForTriple(Opts.Target);
    if (StringRef(A->getValue()) == "target")
      return Opts.getMinPlatformVersion();

    if (auto vers = VersionParser::parseVersionString(A->getValue(),
                                                      SourceLoc(), &Diags))
      return (llvm::VersionTuple)*vers;

    Diags.diagnose(SourceLoc(), diag::error_invalid_arg_value,
                   A->getAsString(Args), A->getValue());
    return None;
  };

  if (auto vers = parseVersionArg(OPT_min_inlining_target_version))
    // FIXME: Should we diagnose if it's below the default?
    Opts.MinimumInliningTargetVersion = *vers;

  if (auto vers = parseVersionArg(OPT_target_sdk_version))
    Opts.SDKVersion = *vers;

  if (auto vers = parseVersionArg(OPT_target_variant_sdk_version))
    Opts.VariantSDKVersion = *vers;

  // Get the SDK name.
  if (Arg *A = Args.getLastArg(options::OPT_target_sdk_name)) {
    Opts.SDKName = A->getValue();
  }

  if (const Arg *A = Args.getLastArg(OPT_entry_point_function_name)) {
    Opts.entryPointFunctionName = A->getValue();
  }

  // Configure lexing to parse and remember comments if:
  //   - Emitting a swiftdoc/swiftsourceinfo
  //   - Performing index-while-building
  //   - Emitting a symbol graph file
  // If we are asked to emit a module documentation file, configure lexing and
  // parsing to remember comments.
  if (FrontendOpts.InputsAndOutputs.hasModuleDocOutputPath() ||
      FrontendOpts.InputsAndOutputs.hasModuleSourceInfoOutputPath() ||
      !FrontendOpts.IndexStorePath.empty() || FrontendOpts.EmitSymbolGraph) {
    Opts.AttachCommentsToDecls = true;
  }

  // If we're parsing SIL, access control doesn't make sense to enforce.
  if (Args.hasArg(OPT_parse_sil) ||
      FrontendOpts.InputsAndOutputs.shouldTreatAsSIL()) {
    Opts.EnableAccessControl = false;
    Opts.DisableAvailabilityChecking = true;
  }

  if (FrontendOpts.AllowModuleWithCompilerErrors) {
    Opts.AllowModuleWithCompilerErrors = true;
  }

  if (auto A =
          Args.getLastArg(OPT_enable_ast_verifier, OPT_disable_ast_verifier)) {
    using ASTVerifierOverrideKind = LangOptions::ASTVerifierOverrideKind;
    if (A->getOption().matches(OPT_enable_ast_verifier)) {
      Opts.ASTVerifierOverride = ASTVerifierOverrideKind::EnableVerifier;
    } else if (A->getOption().matches(OPT_disable_ast_verifier)) {
      Opts.ASTVerifierOverride = ASTVerifierOverrideKind::DisableVerifier;
    } else {
      // This is an assert since getLastArg should not have let us get here if
      // we did not have one of enable/disable specified.
      llvm_unreachable(
          "Should have found one of enable/disable ast verifier?!");
    }
  }

  Opts.DisableSubstSILFunctionTypes =
      Args.hasArg(OPT_disable_subst_sil_function_types);

  Opts.DumpRequirementMachine = Args.hasArg(
      OPT_dump_requirement_machine);
  Opts.AnalyzeRequirementMachine = Args.hasArg(
      OPT_analyze_requirement_machine);

  Opts.DumpMacroExpansions = Args.hasArg(
      OPT_dump_macro_expansions);

  if (const Arg *A = Args.getLastArg(OPT_debug_requirement_machine))
    Opts.DebugRequirementMachine = A->getValue();

  if (const Arg *A = Args.getLastArg(OPT_requirement_machine_max_rule_count)) {
    unsigned limit;
    if (StringRef(A->getValue()).getAsInteger(10, limit)) {
      Diags.diagnose(SourceLoc(), diag::error_invalid_arg_value,
                     A->getAsString(Args), A->getValue());
      HadError = true;
    } else {
      Opts.RequirementMachineMaxRuleCount = limit;
    }
  }

  if (const Arg *A = Args.getLastArg(OPT_requirement_machine_max_rule_length)) {
    unsigned limit;
    if (StringRef(A->getValue()).getAsInteger(10, limit)) {
      Diags.diagnose(SourceLoc(), diag::error_invalid_arg_value,
                     A->getAsString(Args), A->getValue());
      HadError = true;
    } else {
      Opts.RequirementMachineMaxRuleLength = limit;
    }
  }

  if (const Arg *A = Args.getLastArg(OPT_requirement_machine_max_concrete_nesting)) {
    unsigned limit;
    if (StringRef(A->getValue()).getAsInteger(10, limit)) {
      Diags.diagnose(SourceLoc(), diag::error_invalid_arg_value,
                     A->getAsString(Args), A->getValue());
      HadError = true;
    } else {
      Opts.RequirementMachineMaxConcreteNesting = limit;
    }
  }

  if (const Arg *A = Args.getLastArg(OPT_requirement_machine_max_split_concrete_equiv_class_attempts)) {
    unsigned limit;
    if (StringRef(A->getValue()).getAsInteger(10, limit)) {
      Diags.diagnose(SourceLoc(), diag::error_invalid_arg_value,
                     A->getAsString(Args), A->getValue());
      HadError = true;
    } else {
      Opts.RequirementMachineMaxSplitConcreteEquivClassAttempts = limit;
    }
  }

  if (Args.hasArg(OPT_disable_requirement_machine_concrete_contraction))
    Opts.EnableRequirementMachineConcreteContraction = false;

  if (Args.hasArg(OPT_disable_requirement_machine_loop_normalization))
    Opts.EnableRequirementMachineLoopNormalization = false;

  if (Args.hasArg(OPT_disable_requirement_machine_reuse))
    Opts.EnableRequirementMachineReuse = false;

  if (Args.hasArg(OPT_enable_requirement_machine_opaque_archetypes))
    Opts.EnableRequirementMachineOpaqueArchetypes = true;

  if (Args.hasArg(OPT_warn_redundant_requirements))
    Opts.WarnRedundantRequirements = true;

  Opts.DumpTypeWitnessSystems = Args.hasArg(OPT_dump_type_witness_systems);

  if (const Arg *A = Args.getLastArg(options::OPT_concurrency_model)) {
    Opts.ActiveConcurrencyModel =
        llvm::StringSwitch<ConcurrencyModel>(A->getValue())
            .Case("standard", ConcurrencyModel::Standard)
            .Case("task-to-thread", ConcurrencyModel::TaskToThread)
            .Default(ConcurrencyModel::Standard);
  }

  return HadError || UnsupportedOS || UnsupportedArch;
}

static bool ParseTypeCheckerArgs(TypeCheckerOptions &Opts, ArgList &Args,
                                 DiagnosticEngine &Diags,
                                 const FrontendOptions &FrontendOpts) {
  using namespace options;

  bool HadError = false;
  auto setUnsignedIntegerArgument =
      [&Args, &Diags, &HadError](options::ID optionID, unsigned &valueToSet) {
        if (const Arg *A = Args.getLastArg(optionID)) {
          unsigned attempt;
          if (StringRef(A->getValue()).getAsInteger(/*radix*/ 10, attempt)) {
            Diags.diagnose(SourceLoc(), diag::error_invalid_arg_value,
                           A->getAsString(Args), A->getValue());
            HadError = true;
          } else {
            valueToSet = attempt;
          }
        }
      };

  setUnsignedIntegerArgument(OPT_warn_long_function_bodies,
                             Opts.WarnLongFunctionBodies);
  setUnsignedIntegerArgument(OPT_warn_long_expression_type_checking,
                             Opts.WarnLongExpressionTypeChecking);
  setUnsignedIntegerArgument(OPT_solver_expression_time_threshold_EQ,
                             Opts.ExpressionTimeoutThreshold);
  setUnsignedIntegerArgument(OPT_switch_checking_invocation_threshold_EQ,
                             Opts.SwitchCheckingInvocationThreshold);
  setUnsignedIntegerArgument(OPT_debug_constraints_attempt,
                             Opts.DebugConstraintSolverAttempt);
  setUnsignedIntegerArgument(OPT_solver_memory_threshold,
                             Opts.SolverMemoryThreshold);
  setUnsignedIntegerArgument(OPT_solver_shrink_unsolved_threshold,
                             Opts.SolverShrinkUnsolvedThreshold);

  Opts.DebugTimeFunctionBodies |= Args.hasArg(OPT_debug_time_function_bodies);
  Opts.DebugTimeExpressions |=
      Args.hasArg(OPT_debug_time_expression_type_checking);

  // Checking availability of the API only relies on skipping non-inlinable
  // function bodies. Define it first so it can be overridden by the other
  // flags.
  if (Args.hasArg(OPT_check_api_availability_only))
    Opts.SkipFunctionBodies = FunctionBodySkipping::NonInlinable;

  // Check for SkipFunctionBodies arguments in order from skipping less to
  // skipping more.
  if (Args.hasArg(
        OPT_experimental_skip_non_inlinable_function_bodies_without_types))
    Opts.SkipFunctionBodies = FunctionBodySkipping::NonInlinableWithoutTypes;

  // If asked to perform InstallAPI, go ahead and enable non-inlinable function
  // body skipping.
  if (Args.hasArg(OPT_experimental_skip_non_inlinable_function_bodies) ||
      Args.hasArg(OPT_tbd_is_installapi))
    Opts.SkipFunctionBodies = FunctionBodySkipping::NonInlinable;

  if (Args.hasArg(OPT_experimental_skip_all_function_bodies))
    Opts.SkipFunctionBodies = FunctionBodySkipping::All;

  if (Opts.SkipFunctionBodies != FunctionBodySkipping::None &&
      FrontendOpts.ModuleName == SWIFT_ONONE_SUPPORT) {
    // Disable these optimizations if we're compiling SwiftOnoneSupport,
    // because we _definitely_ need to look inside every declaration to figure
    // out what gets prespecialized.
    Opts.SkipFunctionBodies = FunctionBodySkipping::None;
    Diags.diagnose(
        SourceLoc(),
        diag::module_incompatible_with_skip_function_bodies,
        SWIFT_ONONE_SUPPORT);
  }

  Opts.DisableConstraintSolverPerformanceHacks |=
      Args.hasArg(OPT_disable_constraint_solver_performance_hacks);

  Opts.EnableOperatorDesignatedTypes |=
      Args.hasArg(OPT_enable_operator_designated_types);

  // Always enable operator designated types for the standard library.
  Opts.EnableOperatorDesignatedTypes |= FrontendOpts.ParseStdlib;

  Opts.PrintFullConvention |=
      Args.hasArg(OPT_experimental_print_full_convention);

  Opts.DebugConstraintSolver |= Args.hasArg(OPT_debug_constraints);

  for (const Arg *A : Args.filtered(OPT_debug_constraints_on_line)) {
    unsigned line;
    if (StringRef(A->getValue()).getAsInteger(/*radix*/ 10, line)) {
      Diags.diagnose(SourceLoc(), diag::error_invalid_arg_value,
                     A->getAsString(Args), A->getValue());
      HadError = true;
    } else {
      Opts.DebugConstraintSolverOnLines.push_back(line);
    }
  }
  llvm::sort(Opts.DebugConstraintSolverOnLines);

  if (const Arg *A = Args.getLastArg(OPT_debug_forbid_typecheck_prefix)) {
    Opts.DebugForbidTypecheckPrefix = A->getValue();
  }

  if (Args.getLastArg(OPT_solver_disable_shrink))
    Opts.SolverDisableShrink = true;

  Opts.DebugGenericSignatures |= Args.hasArg(OPT_debug_generic_signatures);

  return HadError;
}

static bool ParseClangImporterArgs(ClangImporterOptions &Opts,
                                   ArgList &Args,
                                   DiagnosticEngine &Diags,
                                   StringRef workingDirectory) {
  using namespace options;

  if (const Arg *a = Args.getLastArg(OPT_tools_directory)) {
    // If a custom tools directory is specified, try to find Clang there.
    // This is useful when the Swift executable is located in a different
    // directory than the Clang/LLVM executables, for example, when building
    // the Swift project itself.
    llvm::SmallString<128> clangPath(a->getValue());
    llvm::sys::path::append(clangPath, "clang");
    if (llvm::sys::fs::exists(clangPath)) {
      Opts.clangPath = std::string(clangPath);
    }
  }

  if (const Arg *A = Args.getLastArg(OPT_module_cache_path)) {
    Opts.ModuleCachePath = A->getValue();
  }

  if (const Arg *A = Args.getLastArg(OPT_target_cpu))
    Opts.TargetCPU = A->getValue();

  if (const Arg *A = Args.getLastArg(OPT_index_store_path))
    Opts.IndexStorePath = A->getValue();

  for (const Arg *A : Args.filtered(OPT_Xcc)) {
    Opts.ExtraArgs.push_back(A->getValue());
  }

  for (const Arg *A : Args.filtered(OPT_file_prefix_map,
                                    OPT_debug_prefix_map)) {
    std::string Val(A->getValue());
    // Forward -debug-prefix-map arguments from Swift to Clang as
    // -fdebug-prefix-map= and -file-prefix-map as -ffile-prefix-map=.
    //
    // This is required to ensure DIFiles created there, like
    /// "<swift-imported-modules>", as well as index data, have their paths
    // remapped properly.
    //
    // (Note, however, that Clang's usage of std::map means that the remapping
    // may not be applied in the same order, which can matter if one mapping is
    // a prefix of another.)
    if (A->getOption().matches(OPT_file_prefix_map))
      Opts.ExtraArgs.push_back("-ffile-prefix-map=" + Val);
    else
      Opts.ExtraArgs.push_back("-fdebug-prefix-map=" + Val);
  }

  if (!workingDirectory.empty()) {
    // Provide a working directory to Clang as well if there are any -Xcc
    // options, in case some of them are search-related. But do it at the
    // beginning, so that an explicit -Xcc -working-directory will win.
    Opts.ExtraArgs.insert(Opts.ExtraArgs.begin(),
                          {"-working-directory", workingDirectory.str()});
  }

  Opts.DumpClangDiagnostics |= Args.hasArg(OPT_dump_clang_diagnostics);

  if (Args.hasArg(OPT_embed_bitcode))
    Opts.Mode = ClangImporterOptions::Modes::EmbedBitcode;
  else if (Args.hasArg(OPT_emit_pcm) || Args.hasArg(OPT_dump_pcm))
    Opts.Mode = ClangImporterOptions::Modes::PrecompiledModule;

  if (auto *A = Args.getLastArg(OPT_import_objc_header))
    Opts.BridgingHeader = A->getValue();
  Opts.DisableSwiftBridgeAttr |= Args.hasArg(OPT_disable_swift_bridge_attr);

  Opts.DisableOverlayModules |= Args.hasArg(OPT_emit_imported_modules);

  if (Args.hasArg(OPT_disable_clang_spi)) {
    Opts.EnableClangSPI = false;
  }

  Opts.ExtraArgsOnly |= Args.hasArg(OPT_extra_clang_options_only);
  Opts.DirectClangCC1ModuleBuild |= Args.hasArg(OPT_direct_clang_cc1_module_build);

  if (const Arg *A = Args.getLastArg(OPT_pch_output_dir)) {
    Opts.PrecompiledHeaderOutputDir = A->getValue();
    Opts.PCHDisableValidation |= Args.hasArg(OPT_pch_disable_validation);
  }

  if (Args.hasFlag(options::OPT_warnings_as_errors,
                   options::OPT_no_warnings_as_errors, false))
    Opts.ExtraArgs.push_back("-Werror");

  Opts.DebuggerSupport |= Args.hasArg(OPT_debugger_support);

  Opts.DisableSourceImport |=
      Args.hasArg(OPT_disable_clangimporter_source_import);

  return false;
}

static void ParseSymbolGraphArgs(symbolgraphgen::SymbolGraphOptions &Opts,
                                 ArgList &Args,
                                 DiagnosticEngine &Diags,
                                 LangOptions &LangOpts) {
  using namespace options;

  if (const Arg *A = Args.getLastArg(OPT_emit_symbol_graph_dir)) {
    Opts.OutputDir = A->getValue();
  }

  Opts.Target = LangOpts.Target;

  Opts.SkipInheritedDocs = Args.hasArg(OPT_skip_inherited_docs);
  Opts.IncludeSPISymbols = Args.hasArg(OPT_include_spi_symbols);
  Opts.EmitExtensionBlockSymbols =
      Args.hasFlag(OPT_emit_extension_block_symbols,
                   OPT_omit_extension_block_symbols, /*default=*/false);

  if (auto *A = Args.getLastArg(OPT_symbol_graph_minimum_access_level)) {
    Opts.MinimumAccessLevel =
        llvm::StringSwitch<AccessLevel>(A->getValue())
            .Case("open", AccessLevel::Open)
            .Case("public", AccessLevel::Public)
            .Case("internal", AccessLevel::Internal)
            .Case("fileprivate", AccessLevel::FilePrivate)
            .Case("private", AccessLevel::Private)
            .Default(AccessLevel::Public);
  } else {
    Opts.MinimumAccessLevel = AccessLevel::Public;
  }

  // default values for generating symbol graphs during a build
  Opts.PrettyPrint = false;
  Opts.EmitSynthesizedMembers = true;
  Opts.PrintMessages = false;
  Opts.IncludeClangDocs = false;
}

static bool ParseSearchPathArgs(SearchPathOptions &Opts,
                                ArgList &Args,
                                DiagnosticEngine &Diags,
                                StringRef workingDirectory) {
  using namespace options;
  namespace path = llvm::sys::path;

  auto resolveSearchPath =
      [workingDirectory](StringRef searchPath) -> std::string {
    if (workingDirectory.empty() || path::is_absolute(searchPath))
      return searchPath.str();
    SmallString<64> fullPath{workingDirectory};
    path::append(fullPath, searchPath);
    return std::string(fullPath.str());
  };

  std::vector<std::string> ImportSearchPaths(Opts.getImportSearchPaths());
  for (const Arg *A : Args.filtered(OPT_I)) {
    ImportSearchPaths.push_back(resolveSearchPath(A->getValue()));
  }
  Opts.setImportSearchPaths(ImportSearchPaths);

  std::vector<SearchPathOptions::FrameworkSearchPath> FrameworkSearchPaths(
      Opts.getFrameworkSearchPaths());
  for (const Arg *A : Args.filtered(OPT_F, OPT_Fsystem)) {
    FrameworkSearchPaths.push_back(
        {resolveSearchPath(A->getValue()),
         /*isSystem=*/A->getOption().getID() == OPT_Fsystem});
  }
  Opts.setFrameworkSearchPaths(FrameworkSearchPaths);

  for (const Arg *A : Args.filtered(OPT_L)) {
    Opts.LibrarySearchPaths.push_back(resolveSearchPath(A->getValue()));
  }

  for (const Arg *A : Args.filtered(OPT_vfsoverlay)) {
    Opts.VFSOverlayFiles.push_back(resolveSearchPath(A->getValue()));
  }

  if (const Arg *A = Args.getLastArg(OPT_sdk))
    Opts.setSDKPath(A->getValue());

  if (const Arg *A = Args.getLastArg(OPT_resource_dir))
    Opts.RuntimeResourcePath = A->getValue();

  Opts.SkipRuntimeLibraryImportPaths |= Args.hasArg(OPT_nostdimport);

  Opts.DisableModulesValidateSystemDependencies |=
      Args.hasArg(OPT_disable_modules_validate_system_headers);

  if (const Arg *A = Args.getLastArg(OPT_explicit_swift_module_map))
    Opts.ExplicitSwiftModuleMap = A->getValue();
  for (auto A: Args.filtered(OPT_candidate_module_file)) {
    Opts.CandidateCompiledModules.push_back(resolveSearchPath(A->getValue()));
  }
  if (const Arg *A = Args.getLastArg(OPT_placeholder_dependency_module_map))
    Opts.PlaceholderDependencyModuleMap = A->getValue();
  if (const Arg *A = Args.getLastArg(OPT_batch_scan_input_file))
    Opts.BatchScanInputFilePath = A->getValue();

  if (const Arg *A = Args.getLastArg(OPT_const_gather_protocols_file))
    Opts.ConstGatherProtocolListFilePath = A->getValue();

  for (auto A : Args.getAllArgValues(options::OPT_serialized_path_obfuscate)) {
    auto SplitMap = StringRef(A).split('=');
    Opts.DeserializedPathRecoverer.addMapping(SplitMap.first, SplitMap.second);
  }
  // Opts.RuntimeIncludePath is set by calls to
  // setRuntimeIncludePath() or setMainExecutablePath().
  // Opts.RuntimeImportPath is set by calls to
  // setRuntimeIncludePath() or setMainExecutablePath() and
  // updated by calls to setTargetTriple() or parseArgs().
  // Assumes exactly one of setMainExecutablePath() or setRuntimeIncludePath()
  // is called before setTargetTriple() and parseArgs().
  // TODO: improve the handling of RuntimeIncludePath.

  std::vector<std::string> CompilerPluginLibraryPaths(
      Opts.getCompilerPluginLibraryPaths());
  for (const Arg *A : Args.filtered(OPT_load_plugin_library)) {
    CompilerPluginLibraryPaths.push_back(resolveSearchPath(A->getValue()));
  }
  Opts.setCompilerPluginLibraryPaths(CompilerPluginLibraryPaths);

  return false;
}

static bool ParseDiagnosticArgs(DiagnosticOptions &Opts, ArgList &Args,
                                DiagnosticEngine &Diags) {
  using namespace options;

  if (Args.hasArg(OPT_verify))
    Opts.VerifyMode = DiagnosticOptions::Verify;
  if (Args.hasArg(OPT_verify_apply_fixes))
    Opts.VerifyMode = DiagnosticOptions::VerifyAndApplyFixes;
  Opts.VerifyIgnoreUnknown |= Args.hasArg(OPT_verify_ignore_unknown);
  Opts.SkipDiagnosticPasses |= Args.hasArg(OPT_disable_diagnostic_passes);
  Opts.ShowDiagnosticsAfterFatalError |=
    Args.hasArg(OPT_show_diagnostics_after_fatal);

  for (Arg *A : Args.filtered(OPT_verify_additional_file))
    Opts.AdditionalVerifierFiles.push_back(A->getValue());

  Opts.UseColor |=
      Args.hasFlag(OPT_color_diagnostics,
                   OPT_no_color_diagnostics,
                   /*Default=*/llvm::sys::Process::StandardErrHasColors());
  // If no style options are specified, default to LLVM style.
  Opts.PrintedFormattingStyle = DiagnosticOptions::FormattingStyle::LLVM;
  if (const Arg *arg = Args.getLastArg(OPT_diagnostic_style)) {
    StringRef contents = arg->getValue();
    if (contents == "llvm") {
      Opts.PrintedFormattingStyle = DiagnosticOptions::FormattingStyle::LLVM;
    } else if (contents == "swift") {
      Opts.PrintedFormattingStyle = DiagnosticOptions::FormattingStyle::Swift;
    } else {
      Diags.diagnose(SourceLoc(), diag::error_unsupported_option_argument,
                     arg->getOption().getPrefixedName(), arg->getValue());
      return true;
    }
  }

  Opts.FixitCodeForAllDiagnostics |= Args.hasArg(OPT_fixit_all);
  Opts.SuppressWarnings |= Args.hasArg(OPT_suppress_warnings);
  Opts.SuppressRemarks |= Args.hasArg(OPT_suppress_remarks);
  Opts.WarningsAsErrors = Args.hasFlag(options::OPT_warnings_as_errors,
                                       options::OPT_no_warnings_as_errors,
                                       false);
  Opts.PrintDiagnosticNames |= Args.hasArg(OPT_debug_diagnostic_names);
  Opts.PrintEducationalNotes |= Args.hasArg(OPT_print_educational_notes);
  if (Arg *A = Args.getLastArg(OPT_diagnostic_documentation_path)) {
    Opts.DiagnosticDocumentationPath = A->getValue();
  }
  if (Arg *A = Args.getLastArg(OPT_locale)) {
    std::string localeCode = A->getValue();

    // Check if the locale code is available.
    if (llvm::none_of(localeCodes, [&](const char *locale) {
          return localeCode == locale;
        })) {
      std::string availableLocaleCodes = "";
      llvm::interleave(
          std::begin(localeCodes), std::end(localeCodes),
          [&](std::string locale) { availableLocaleCodes += locale; },
          [&] { availableLocaleCodes += ", "; });

      Diags.diagnose(SourceLoc(), diag::warning_invalid_locale_code,
                     availableLocaleCodes);
    } else {
      Opts.LocalizationCode = localeCode;
    }
  }
  if (Arg *A = Args.getLastArg(OPT_localization_path)) {
    if (!llvm::sys::fs::exists(A->getValue())) {
      Diags.diagnose(SourceLoc(), diag::warning_locale_path_not_found,
                     A->getValue());
    } else if (!Opts.LocalizationCode.empty()) {
      // Check if the localization path exists but it doesn't have a file
      // for the specified locale code.
      llvm::SmallString<128> localizationPath(A->getValue());
      llvm::sys::path::append(localizationPath, Opts.LocalizationCode);
      llvm::sys::path::replace_extension(localizationPath, ".strings");
      if (!llvm::sys::fs::exists(localizationPath)) {
        Diags.diagnose(SourceLoc(), diag::warning_cannot_find_locale_file,
                       Opts.LocalizationCode, localizationPath);
      }

      Opts.LocalizationPath = A->getValue();
    }
  }
  assert(!(Opts.WarningsAsErrors && Opts.SuppressWarnings) &&
         "conflicting arguments; should have been caught by driver");

  return false;
}

/// Parse -enforce-exclusivity=... options
void parseExclusivityEnforcementOptions(const llvm::opt::Arg *A,
                                        SILOptions &Opts,
                                        DiagnosticEngine &Diags) {
  StringRef Argument = A->getValue();
  if (Argument == "unchecked") {
    // This option is analogous to the -Ounchecked optimization setting.
    // It will disable dynamic checking but still diagnose statically.
    Opts.EnforceExclusivityStatic = true;
    Opts.EnforceExclusivityDynamic = false;
  } else if (Argument == "checked") {
    Opts.EnforceExclusivityStatic = true;
    Opts.EnforceExclusivityDynamic = true;
  } else if (Argument == "dynamic-only") {
    // This option is intended for staging purposes. The intent is that
    // it will eventually be removed.
    Opts.EnforceExclusivityStatic = false;
    Opts.EnforceExclusivityDynamic = true;
  } else if (Argument == "none") {
    // This option is for staging purposes.
    Opts.EnforceExclusivityStatic = false;
    Opts.EnforceExclusivityDynamic = false;
  } else {
    Diags.diagnose(SourceLoc(), diag::error_unsupported_option_argument,
        A->getOption().getPrefixedName(), A->getValue());
  }
}

static bool ParseSILArgs(SILOptions &Opts, ArgList &Args,
                         IRGenOptions &IRGenOpts,
                         const FrontendOptions &FEOpts,
                         const TypeCheckerOptions &TCOpts,
                         DiagnosticEngine &Diags,
                         const llvm::Triple &Triple,
                         ClangImporterOptions &ClangOpts) {
  using namespace options;


  if (const Arg *A = Args.getLastArg(OPT_sil_inline_threshold)) {
    if (StringRef(A->getValue()).getAsInteger(10, Opts.InlineThreshold)) {
      Diags.diagnose(SourceLoc(), diag::error_invalid_arg_value,
                     A->getAsString(Args), A->getValue());
      return true;
    }
  }
  if (const Arg *A = Args.getLastArg(OPT_sil_inline_caller_benefit_reduction_factor)) {
    if (StringRef(A->getValue()).getAsInteger(10, Opts.CallerBaseBenefitReductionFactor)) {
      Diags.diagnose(SourceLoc(), diag::error_invalid_arg_value,
                     A->getAsString(Args), A->getValue());
      return true;
    }
  }
  if (const Arg *A = Args.getLastArg(OPT_sil_unroll_threshold)) {
    if (StringRef(A->getValue()).getAsInteger(10, Opts.UnrollThreshold)) {
      Diags.diagnose(SourceLoc(), diag::error_invalid_arg_value,
                     A->getAsString(Args), A->getValue());
      return true;
    }
  }

  // If we're only emitting a module, stop optimizations once we've serialized
  // the SIL for the module.
  if (FEOpts.RequestedAction == FrontendOptions::ActionType::EmitModuleOnly)
    Opts.StopOptimizationAfterSerialization = true;

  // Propagate the typechecker's understanding of
  // -experimental-skip-*-function-bodies to SIL.
  Opts.SkipFunctionBodies = TCOpts.SkipFunctionBodies;

  // Parse the optimization level.
  // Default to Onone settings if no option is passed.
  Opts.OptMode = OptimizationMode::NoOptimization;
  if (const Arg *A = Args.getLastArg(OPT_O_Group)) {
    if (A->getOption().matches(OPT_Onone)) {
      // Already set.
    } else if (A->getOption().matches(OPT_Ounchecked)) {
      // Turn on optimizations and remove all runtime checks.
      Opts.OptMode = OptimizationMode::ForSpeed;
      // Removal of cond_fail (overflow on binary operations).
      Opts.RemoveRuntimeAsserts = true;
      Opts.AssertConfig = SILOptions::Unchecked;
    } else if (A->getOption().matches(OPT_Oplayground)) {
      // For now -Oplayground is equivalent to -Onone.
      Opts.OptMode = OptimizationMode::NoOptimization;
    } else if (A->getOption().matches(OPT_Osize)) {
      Opts.OptMode = OptimizationMode::ForSize;
    } else {
      assert(A->getOption().matches(OPT_O));
      Opts.OptMode = OptimizationMode::ForSpeed;
    }

    if (Opts.shouldOptimize()) {
      ClangOpts.Optimization = "-Os";
    }
  }
  IRGenOpts.OptMode = Opts.OptMode;

  if (Args.getLastArg(OPT_AssumeSingleThreaded)) {
    Opts.AssumeSingleThreaded = true;
  }

  Opts.IgnoreAlwaysInline |= Args.hasArg(OPT_ignore_always_inline);

  // Parse the assert configuration identifier.
  if (const Arg *A = Args.getLastArg(OPT_AssertConfig)) {
    StringRef Configuration = A->getValue();
    if (Configuration == "DisableReplacement") {
      Opts.AssertConfig = SILOptions::DisableReplacement;
    } else if (Configuration == "Debug") {
      Opts.AssertConfig = SILOptions::Debug;
    } else if (Configuration == "Release") {
      Opts.AssertConfig = SILOptions::Release;
    } else if (Configuration == "Unchecked") {
      Opts.AssertConfig = SILOptions::Unchecked;
    } else {
      Diags.diagnose(SourceLoc(), diag::error_invalid_arg_value,
                     A->getAsString(Args), A->getValue());
      return true;
    }
  } else if (FEOpts.ParseStdlib) {
    // Disable assertion configuration replacement when we build the standard
    // library.
    Opts.AssertConfig = SILOptions::DisableReplacement;
  } else if (Opts.AssertConfig == SILOptions::Debug) {
    // Set the assert configuration according to the optimization level if it
    // has not been set by the -Ounchecked flag.
    Opts.AssertConfig =
        (IRGenOpts.shouldOptimize() ? SILOptions::Release : SILOptions::Debug);
  }

  // -Ounchecked might also set removal of runtime asserts (cond_fail).
  Opts.RemoveRuntimeAsserts |= Args.hasArg(OPT_RemoveRuntimeAsserts);

  Optional<DestroyHoistingOption> specifiedDestroyHoistingOption;
  if (Arg *A = Args.getLastArg(OPT_enable_destroy_hoisting)) {
    specifiedDestroyHoistingOption = 
        llvm::StringSwitch<Optional<DestroyHoistingOption>>(A->getValue())
          .Case("true", DestroyHoistingOption::On)
          .Case("false", DestroyHoistingOption::Off)
          .Default(None);
  }

  Optional<CopyPropagationOption> specifiedCopyPropagationOption;
  if (Arg *A = Args.getLastArg(OPT_copy_propagation_state_EQ)) {
    specifiedCopyPropagationOption =
        llvm::StringSwitch<Optional<CopyPropagationOption>>(A->getValue())
            .Case("true", CopyPropagationOption::On)
            .Case("false", CopyPropagationOption::Off)
            .Case("requested-passes-only",
                  CopyPropagationOption::RequestedPassesOnly)
            .Default(None);
  }
  if (Args.hasArg(OPT_enable_copy_propagation)) {
    if (specifiedCopyPropagationOption) {
      if (*specifiedCopyPropagationOption == CopyPropagationOption::Off) {
        // Error if copy propagation has been set to ::Off via the meta-var form
        // and enabled via the flag.
        Diags.diagnose(SourceLoc(), diag::error_invalid_arg_combination,
                       "enable-copy-propagation",
                       "enable-copy-propagation=false");
        return true;
      } else if (*specifiedCopyPropagationOption ==
                 CopyPropagationOption::RequestedPassesOnly) {
        // Error if copy propagation has been set to ::RequestedPassesOnly via
        // the meta-var form and enabled via the flag.
        Diags.diagnose(SourceLoc(), diag::error_invalid_arg_combination,
                       "enable-copy-propagation",
                       "enable-copy-propagation=requested-passes-only");
        return true;
      }
    } else {
      specifiedCopyPropagationOption = CopyPropagationOption::On;
    }
  }
  if (specifiedCopyPropagationOption) {
    Opts.CopyPropagation = *specifiedCopyPropagationOption;
  }

  Optional<bool> enableLexicalBorrowScopesFlag;
  if (Arg *A = Args.getLastArg(OPT_enable_lexical_borrow_scopes)) {
    enableLexicalBorrowScopesFlag =
        llvm::StringSwitch<Optional<bool>>(A->getValue())
            .Case("true", true)
            .Case("false", false)
            .Default(None);
  }

  // Allow command line flags to override the default value of
  // Opts.LexicalLifetimes. If no explicit flags are passed, then
  // Opts.LexicalLifetimes retains its initial value.
  Optional<bool> enableLexicalLifetimesFlag;
  if (Arg *A = Args.getLastArg(OPT_enable_lexical_lifetimes)) {
    enableLexicalLifetimesFlag =
        llvm::StringSwitch<Optional<bool>>(A->getValue())
            .Case("true", true)
            .Case("false", false)
            .Default(None);
  }
  if (Args.getLastArg(OPT_enable_lexical_lifetimes_noArg)) {
    if (!enableLexicalLifetimesFlag.value_or(true)) {
      // Error if lexical lifetimes have been disabled via the meta-var form
      // and enabled via the flag.
      Diags.diagnose(SourceLoc(), diag::error_invalid_arg_combination,
                     "enable-lexical-lifetimes",
                     "enable-lexical-lifetimes=false");
      return true;
    } else {
      enableLexicalLifetimesFlag = true;
    }
  }

  if (enableLexicalLifetimesFlag.value_or(false) &&
      !enableLexicalBorrowScopesFlag.value_or(true)) {
    // Error if lexical lifetimes have been enabled but lexical borrow scopes--
    // on which they are dependent--have been disabled.
    Diags.diagnose(SourceLoc(), diag::error_invalid_arg_combination,
                   "enable-lexical-lifetimes=true",
                   "enable-lexical-borrow-scopes=false");
    return true;
  }

  if (Args.hasArg(OPT_enable_experimental_move_only) &&
      !enableLexicalBorrowScopesFlag.value_or(true)) {
    // Error if move-only is enabled and lexical borrow scopes--on which it
    // depends--has been disabled.
    Diags.diagnose(SourceLoc(), diag::error_invalid_arg_combination,
                   "enable-experimental-move-only",
                   "enable-lexical-borrow-scopes=false");
    return true;
  }

  if (Args.hasArg(OPT_enable_experimental_move_only) &&
      !enableLexicalLifetimesFlag.value_or(true)) {
    // Error if move-only is enabled and lexical lifetimes--on which it
    // depends--has been disabled.
    Diags.diagnose(SourceLoc(), diag::error_invalid_arg_combination,
                   "enable-experimental-move-only",
                   "enable-lexical-lifetimes=false");
    return true;
  }

  // Unless overridden below, enabling copy propagation means enabling lexical
  // lifetimes.
  if (Opts.CopyPropagation == CopyPropagationOption::On) {
    Opts.LexicalLifetimes = LexicalLifetimesOption::On;
    Opts.DestroyHoisting = DestroyHoistingOption::On;
  }

  // Unless overridden below, disable copy propagation means disabling lexical
  // lifetimes.
  if (Opts.CopyPropagation == CopyPropagationOption::Off) {
    Opts.LexicalLifetimes = LexicalLifetimesOption::DiagnosticMarkersOnly;
    Opts.DestroyHoisting = DestroyHoistingOption::Off;
  }

  // If move-only is enabled, always enable lexical lifetime as well.  Move-only
  // depends on lexical lifetimes.
  if (Args.hasArg(OPT_enable_experimental_move_only))
    Opts.LexicalLifetimes = LexicalLifetimesOption::On;

  if (enableLexicalLifetimesFlag) {
    if (*enableLexicalLifetimesFlag) {
      Opts.LexicalLifetimes = LexicalLifetimesOption::On;
    } else {
      Opts.LexicalLifetimes = LexicalLifetimesOption::DiagnosticMarkersOnly;
    }
  }
  if (enableLexicalBorrowScopesFlag) {
    if (*enableLexicalBorrowScopesFlag) {
      Opts.LexicalLifetimes = LexicalLifetimesOption::DiagnosticMarkersOnly;
    } else {
      Opts.LexicalLifetimes = LexicalLifetimesOption::Off;
    }
  }
  if (specifiedDestroyHoistingOption)
    Opts.DestroyHoisting = *specifiedDestroyHoistingOption;

  Opts.EnableARCOptimizations &= !Args.hasArg(OPT_disable_arc_opts);
  Opts.EnableOSSAModules |= Args.hasArg(OPT_enable_ossa_modules);
  Opts.EnableOSSAOptimizations &= !Args.hasArg(OPT_disable_ossa_opts);
  Opts.EnableSILOpaqueValues |= Args.hasArg(OPT_enable_sil_opaque_values);
  Opts.EnableSpeculativeDevirtualization |= Args.hasArg(OPT_enable_spec_devirt);
  Opts.EnableActorDataRaceChecks |= Args.hasFlag(
      OPT_enable_actor_data_race_checks,
      OPT_disable_actor_data_race_checks, /*default=*/false);
  Opts.DisableSILPerfOptimizations |= Args.hasArg(OPT_disable_sil_perf_optzns);
  if (Args.hasArg(OPT_CrossModuleOptimization)) {
    Opts.CMOMode = CrossModuleOptimizationMode::Aggressive;
  } else if (Args.hasArg(OPT_EnbaleDefaultCMO)) {
    Opts.CMOMode = CrossModuleOptimizationMode::Default;  
  }
  Opts.EnablePerformanceAnnotations |=
      Args.hasArg(OPT_ExperimentalPerformanceAnnotations);
  Opts.EnableStackProtection =
      Args.hasFlag(OPT_enable_stack_protector, OPT_disable_stack_protector,
                   Opts.EnableStackProtection);
  Opts.EnableMoveInoutStackProtection =
      Args.hasFlag(OPT_enable_move_inout_stack_protector, OPT_disable_stack_protector,
                   Opts.EnableMoveInoutStackProtection);
  Opts.VerifyAll |= Args.hasArg(OPT_sil_verify_all);
  Opts.VerifyNone |= Args.hasArg(OPT_sil_verify_none);
  Opts.DebugSerialization |= Args.hasArg(OPT_sil_debug_serialization);
  Opts.EmitVerboseSIL |= Args.hasArg(OPT_emit_verbose_sil);
  Opts.EmitSortedSIL |= Args.hasArg(OPT_emit_sorted_sil);
  Opts.PrintFullConvention |=
      Args.hasArg(OPT_experimental_print_full_convention);
  Opts.PrintInstCounts |= Args.hasArg(OPT_print_inst_counts);
  Opts.StopOptimizationBeforeLoweringOwnership |=
      Args.hasArg(OPT_sil_stop_optzns_before_lowering_ownership);
  if (const Arg *A = Args.getLastArg(OPT_external_pass_pipeline_filename))
    Opts.ExternalPassPipelineFilename = A->getValue();

  Opts.GenerateProfile |= Args.hasArg(OPT_profile_generate);
  const Arg *ProfileUse = Args.getLastArg(OPT_profile_use);
  Opts.UseProfile = ProfileUse ? ProfileUse->getValue() : "";

  Opts.EmitProfileCoverageMapping |= Args.hasArg(OPT_profile_coverage_mapping);
  Opts.DisableSILPartialApply |=
    Args.hasArg(OPT_disable_sil_partial_apply);
  Opts.VerifySILOwnership &= !Args.hasArg(OPT_disable_sil_ownership_verifier);
  Opts.EnableDynamicReplacementCanCallPreviousImplementation = !Args.hasArg(
      OPT_disable_previous_implementation_calls_in_dynamic_replacements);
  Opts.ParseStdlib = FEOpts.ParseStdlib;

  Opts.emitTBD = FEOpts.InputsAndOutputs.hasTBDPath();

  if (const Arg *A = Args.getLastArg(OPT_save_optimization_record_EQ)) {
    llvm::Expected<llvm::remarks::Format> formatOrErr =
        llvm::remarks::parseFormat(A->getValue());
    if (llvm::Error err = formatOrErr.takeError()) {
      Diags.diagnose(SourceLoc(), diag::error_creating_remark_serializer,
                     toString(std::move(err)));
      return true;
    }
    Opts.OptRecordFormat = *formatOrErr;
  }

  if (const Arg *A = Args.getLastArg(OPT_save_optimization_record_passes))
    Opts.OptRecordPasses = A->getValue();

  if (const Arg *A = Args.getLastArg(OPT_save_optimization_record_path))
    Opts.OptRecordFile = A->getValue();

  // If any of the '-g<kind>', except '-gnone', is given,
  // tell the SILPrinter to print debug info as well
  if (const Arg *A = Args.getLastArg(OPT_g_Group)) {
    if (!A->getOption().matches(options::OPT_gnone))
      Opts.PrintDebugInfo = true;
  }

  if (Args.hasArg(OPT_legacy_gsil))
    llvm::WithColor::warning() << "'-gsil' is deprecated, "
                               << "use '-sil-based-debuginfo' instead\n";
  if (Args.hasArg(OPT_debug_on_sil)) {
    // Derive the name of the SIL file for debugging from
    // the regular outputfile.
    std::string BaseName = FEOpts.InputsAndOutputs.getSingleOutputFilename();
    // If there are no or multiple outputfiles, derive the name
    // from the module name.
    if (BaseName.empty())
      BaseName = FEOpts.ModuleName;
    Opts.SILOutputFileNameForDebugging = BaseName;
  }

  if (const Arg *A = Args.getLastArg(options::OPT_sanitize_EQ)) {
    Opts.Sanitizers = parseSanitizerArgValues(
        Args, A, Triple, Diags,
        /* sanitizerRuntimeLibExists= */[](StringRef libName, bool shared) {

          // The driver has checked the existence of the library
          // already.
          return true;
        });
    IRGenOpts.Sanitizers = Opts.Sanitizers;
  }

  if (const Arg *A = Args.getLastArg(options::OPT_sanitize_recover_EQ)) {
    IRGenOpts.SanitizersWithRecoveryInstrumentation =
        parseSanitizerRecoverArgValues(A, Opts.Sanitizers, Diags,
                                       /*emitWarnings=*/true);
  }

  if (const Arg *A =
          Args.getLastArg(options::OPT_sanitize_address_use_odr_indicator)) {
    IRGenOpts.SanitizeAddressUseODRIndicator =
        parseSanitizerAddressUseODRIndicator(A, Opts.Sanitizers, Diags);
  }

  if (auto A = Args.getLastArg(OPT_enable_verify_exclusivity,
                               OPT_disable_verify_exclusivity)) {
    Opts.VerifyExclusivity
      = A->getOption().matches(OPT_enable_verify_exclusivity);
  }
  // If runtime asserts are disabled in general, also disable runtime
  // exclusivity checks unless explicitly requested.
  if (Opts.RemoveRuntimeAsserts)
    Opts.EnforceExclusivityDynamic = false;

  if (const Arg *A = Args.getLastArg(options::OPT_enforce_exclusivity_EQ)) {
    parseExclusivityEnforcementOptions(A, Opts, Diags);
  }

  return false;
}

void CompilerInvocation::buildDebugFlags(std::string &Output,
                                         const ArrayRef<const char*> &Args,
                                         StringRef SDKPath,
                                         StringRef ResourceDir) {
  // This isn't guaranteed to be the same temp directory as what the driver
  // uses, but it's highly likely.
  llvm::SmallString<128> TDir;
  llvm::sys::path::system_temp_directory(true, TDir);

  llvm::raw_string_ostream OS(Output);
  interleave(Args,
             [&](const char *Argument) { PrintArg(OS, Argument, TDir.str()); },
             [&] { OS << " "; });

  // Inject the SDK path and resource dir if they are nonempty and missing.
  bool haveSDKPath = SDKPath.empty();
  bool haveResourceDir = ResourceDir.empty();
  for (auto A : Args) {
    StringRef Arg(A);
    // FIXME: this should distinguish between key and value.
    if (!haveSDKPath && Arg.equals("-sdk"))
      haveSDKPath = true;
    if (!haveResourceDir && Arg.equals("-resource-dir"))
      haveResourceDir = true;
  }
  if (!haveSDKPath) {
    OS << " -sdk ";
    PrintArg(OS, SDKPath.data(), TDir.str());
  }
  if (!haveResourceDir) {
    OS << " -resource-dir ";
    PrintArg(OS, ResourceDir.data(), TDir.str());
  }
}

static bool ParseTBDGenArgs(TBDGenOptions &Opts, ArgList &Args,
                            DiagnosticEngine &Diags,
                            CompilerInvocation &Invocation) {
  using namespace options;

  Opts.HasMultipleIGMs = Invocation.getIRGenOptions().hasMultipleIGMs();

  if (const Arg *A = Args.getLastArg(OPT_module_link_name)) {
    Opts.ModuleLinkName = A->getValue();
  }

  if (const Arg *A = Args.getLastArg(OPT_tbd_install_name)) {
    Opts.InstallName = A->getValue();
  }

  Opts.IsInstallAPI = Args.hasArg(OPT_tbd_is_installapi);

  Opts.VirtualFunctionElimination = Args.hasArg(OPT_enable_llvm_vfe);
  Opts.WitnessMethodElimination = Args.hasArg(OPT_enable_llvm_wme);

  if (const Arg *A = Args.getLastArg(OPT_tbd_compatibility_version)) {
    Opts.CompatibilityVersion = A->getValue();
  }

  if (const Arg *A = Args.getLastArg(OPT_tbd_current_version)) {
    Opts.CurrentVersion = A->getValue();
  }
  if (const Arg *A = Args.getLastArg(OPT_previous_module_installname_map_file)) {
    Opts.ModuleInstallNameMapPath = A->getValue();
  }
  for (auto A : Args.getAllArgValues(OPT_embed_tbd_for_module)) {
    Opts.embedSymbolsFromModules.push_back(StringRef(A).str());
  }
  return false;
}

static bool ParseIRGenArgs(IRGenOptions &Opts, ArgList &Args,
                           DiagnosticEngine &Diags,
                           const FrontendOptions &FrontendOpts,
                           const SILOptions &SILOpts,
                           StringRef SDKPath,
                           StringRef ResourceDir,
                           const llvm::Triple &Triple) {
  using namespace options;

  if (!SILOpts.SILOutputFileNameForDebugging.empty()) {
      Opts.DebugInfoLevel = IRGenDebugInfoLevel::LineTables;
  } else if (const Arg *A = Args.getLastArg(OPT_g_Group)) {
    if (A->getOption().matches(OPT_g))
      Opts.DebugInfoLevel = IRGenDebugInfoLevel::Normal;
    else if (A->getOption().matches(options::OPT_gline_tables_only))
      Opts.DebugInfoLevel = IRGenDebugInfoLevel::LineTables;
    else if (A->getOption().matches(options::OPT_gdwarf_types))
      Opts.DebugInfoLevel = IRGenDebugInfoLevel::DwarfTypes;
    else
      assert(A->getOption().matches(options::OPT_gnone) &&
             "unknown -g<kind> option");
  }
  if (Opts.DebugInfoLevel >= IRGenDebugInfoLevel::LineTables) {
    if (Args.hasArg(options::OPT_debug_info_store_invocation)) {
      ArgStringList RenderedArgs;
      for (auto A : Args)
        A->render(Args, RenderedArgs);
      CompilerInvocation::buildDebugFlags(Opts.DebugFlags,
                                          RenderedArgs, SDKPath,
                                          ResourceDir);
    }

    if (const Arg *A = Args.getLastArg(OPT_file_compilation_dir))
      Opts.DebugCompilationDir = A->getValue();
    else {
      llvm::SmallString<256> cwd;
      llvm::sys::fs::current_path(cwd);
      Opts.DebugCompilationDir = std::string(cwd.str());
    }
  }

  if (const Arg *A = Args.getLastArg(options::OPT_debug_info_format)) {
    if (A->containsValue("dwarf"))
      Opts.DebugInfoFormat = IRGenDebugInfoFormat::DWARF;
    else if (A->containsValue("codeview"))
      Opts.DebugInfoFormat = IRGenDebugInfoFormat::CodeView;
    else
      Diags.diagnose(SourceLoc(), diag::error_invalid_arg_value,
                     A->getAsString(Args), A->getValue());
  } else if (Opts.DebugInfoLevel > IRGenDebugInfoLevel::None) {
    // If -g was specified but not -debug-info-format, DWARF is assumed.
    Opts.DebugInfoFormat = IRGenDebugInfoFormat::DWARF;
  }
  if (Args.hasArg(options::OPT_debug_info_format) &&
      !Args.hasArg(options::OPT_g_Group)) {
    const Arg *debugFormatArg = Args.getLastArg(options::OPT_debug_info_format);
    Diags.diagnose(SourceLoc(), diag::error_option_missing_required_argument,
                   debugFormatArg->getAsString(Args), "-g");
  }
  if (Opts.DebugInfoFormat == IRGenDebugInfoFormat::CodeView &&
      (Opts.DebugInfoLevel == IRGenDebugInfoLevel::LineTables ||
       Opts.DebugInfoLevel == IRGenDebugInfoLevel::DwarfTypes)) {
    const Arg *debugFormatArg = Args.getLastArg(options::OPT_debug_info_format);
    Diags.diagnose(SourceLoc(), diag::error_argument_not_allowed_with,
                   debugFormatArg->getAsString(Args),
                   Opts.DebugInfoLevel == IRGenDebugInfoLevel::LineTables
                     ? "-gline-tables-only"
                     : "-gdwarf_types");
  }

  for (auto A : Args.getAllArgValues(options::OPT_file_prefix_map)) {
    auto SplitMap = StringRef(A).split('=');
    Opts.FilePrefixMap.addMapping(SplitMap.first, SplitMap.second);
    Opts.DebugPrefixMap.addMapping(SplitMap.first, SplitMap.second);
    Opts.CoveragePrefixMap.addMapping(SplitMap.first, SplitMap.second);
  }

  for (auto A : Args.getAllArgValues(options::OPT_debug_prefix_map)) {
    auto SplitMap = StringRef(A).split('=');
    Opts.DebugPrefixMap.addMapping(SplitMap.first, SplitMap.second);
  }

  for (auto A : Args.getAllArgValues(options::OPT_coverage_prefix_map)) {
    auto SplitMap = StringRef(A).split('=');
    Opts.CoveragePrefixMap.addMapping(SplitMap.first, SplitMap.second);
  }

  for (const Arg *A : Args.filtered(OPT_Xcc)) {
    StringRef Opt = A->getValue();
    if (Opt.startswith("-D") || Opt.startswith("-U"))
      Opts.ClangDefines.push_back(Opt.str());
  }

  for (const Arg *A : Args.filtered(OPT_l, OPT_framework)) {
    LibraryKind Kind;
    if (A->getOption().matches(OPT_l)) {
      Kind = LibraryKind::Library;
    } else if (A->getOption().matches(OPT_framework)) {
      Kind = LibraryKind::Framework;
    } else {
      llvm_unreachable("Unknown LinkLibrary option kind");
    }

    Opts.LinkLibraries.push_back(LinkLibrary(A->getValue(), Kind));
  }

  if (auto valueNames = Args.getLastArg(OPT_disable_llvm_value_names,
                                        OPT_enable_llvm_value_names)) {
    Opts.HasValueNamesSetting = true;
    Opts.ValueNames =
      valueNames->getOption().matches(OPT_enable_llvm_value_names);
  }

  Opts.DisableLLVMOptzns |= Args.hasArg(OPT_disable_llvm_optzns);
  Opts.DisableSwiftSpecificLLVMOptzns |=
      Args.hasArg(OPT_disable_swift_specific_llvm_optzns);
  if (Args.hasArg(OPT_disable_llvm_verify))
    Opts.Verify = false;

  Opts.EmitStackPromotionChecks |= Args.hasArg(OPT_stack_promotion_checks);
  if (const Arg *A = Args.getLastArg(OPT_stack_promotion_limit)) {
    unsigned limit;
    if (StringRef(A->getValue()).getAsInteger(10, limit)) {
      Diags.diagnose(SourceLoc(), diag::error_invalid_arg_value,
                     A->getAsString(Args), A->getValue());
      return true;
    }
    Opts.StackPromotionSizeLimit = limit;
  }

  if (Args.hasArg(OPT_trap_function))
    Opts.TrapFuncName = Args.getLastArgValue(OPT_trap_function).str();

  Opts.FunctionSections = Args.hasArg(OPT_function_sections);

  if (Args.hasArg(OPT_autolink_force_load))
    Opts.ForceLoadSymbolName = Args.getLastArgValue(OPT_module_link_name).str();

  Opts.ModuleName = FrontendOpts.ModuleName;

  if (Args.hasArg(OPT_no_clang_module_breadcrumbs))
    Opts.DisableClangModuleSkeletonCUs = true;

  if (auto A = Args.getLastArg(OPT_enable_round_trip_debug_types,
                               OPT_disable_round_trip_debug_types)) {
    Opts.DisableRoundTripDebugTypes =
        Args.hasArg(OPT_disable_round_trip_debug_types);
  }

  if (Args.hasArg(OPT_disable_debugger_shadow_copies))
    Opts.DisableDebuggerShadowCopies = true;

  if (Args.hasArg(OPT_disable_concrete_type_metadata_mangled_name_accessors))
    Opts.DisableConcreteTypeMetadataMangledNameAccessors = true;

  if (Args.hasArg(OPT_disable_standard_substitutions_in_reflection_mangling))
    Opts.DisableStandardSubstitutionsInReflectionMangling = true;

  if (Args.hasArg(OPT_use_jit)) {
    Opts.UseJIT = true;
    if (const Arg *A = Args.getLastArg(OPT_dump_jit)) {
      llvm::Optional<swift::JITDebugArtifact> artifact =
          llvm::StringSwitch<llvm::Optional<swift::JITDebugArtifact>>(A->getValue())
              .Case("llvm-ir", JITDebugArtifact::LLVMIR)
              .Case("object", JITDebugArtifact::Object)
              .Default(None);
      if (!artifact) {
        Diags.diagnose(SourceLoc(), diag::error_invalid_arg_value,
                       A->getOption().getName(), A->getValue());
        return true;
      }
      Opts.DumpJIT = *artifact;
    }
  }

  for (const Arg *A : Args.filtered(OPT_verify_type_layout)) {
    Opts.VerifyTypeLayoutNames.push_back(A->getValue());
  }

  for (const Arg *A : Args.filtered(OPT_disable_autolink_framework)) {
    Opts.DisableAutolinkFrameworks.push_back(A->getValue());
  }

  Opts.GenerateProfile |= Args.hasArg(OPT_profile_generate);
  const Arg *ProfileUse = Args.getLastArg(OPT_profile_use);
  Opts.UseProfile = ProfileUse ? ProfileUse->getValue() : "";

  Opts.PrintInlineTree |= Args.hasArg(OPT_print_llvm_inline_tree);

  Opts.EnableDynamicReplacementChaining |=
      Args.hasArg(OPT_enable_dynamic_replacement_chaining);

  if (auto A = Args.getLastArg(OPT_enable_type_layouts,
                               OPT_disable_type_layouts)) {
    Opts.UseTypeLayoutValueHandling
      = A->getOption().matches(OPT_enable_type_layouts);
  } else if (Opts.OptMode == OptimizationMode::NoOptimization) {
    // Disable type layouts at Onone except if explicitly requested.
    Opts.UseTypeLayoutValueHandling = false;
  }

  Opts.ForceStructTypeLayouts = Args.hasArg(OPT_force_struct_type_layouts) &&
                                Opts.UseTypeLayoutValueHandling;

  // This is set to true by default.
  Opts.UseIncrementalLLVMCodeGen &=
    !Args.hasArg(OPT_disable_incremental_llvm_codegeneration);

  if (Args.hasArg(OPT_embed_bitcode))
    Opts.EmbedMode = IRGenEmbedMode::EmbedBitcode;
  else if (Args.hasArg(OPT_embed_bitcode_marker))
    Opts.EmbedMode = IRGenEmbedMode::EmbedMarker;

  if (Opts.EmbedMode == IRGenEmbedMode::EmbedBitcode) {
    // Keep track of backend options so we can embed them in a separate data
    // section and use them when building from the bitcode. This can be removed
    // when all the backend options are recorded in the IR.
    for (const Arg *A : Args) {
      // Do not encode output and input.
      if (A->getOption().getID() == options::OPT_o ||
          A->getOption().getID() == options::OPT_INPUT ||
          A->getOption().getID() == options::OPT_primary_file ||
          A->getOption().getID() == options::OPT_embed_bitcode)
        continue;
      ArgStringList ASL;
      A->render(Args, ASL);
      for (ArgStringList::iterator it = ASL.begin(), ie = ASL.end();
          it != ie; ++ it) {
        StringRef ArgStr(*it);
        Opts.CmdArgs.insert(Opts.CmdArgs.end(), ArgStr.begin(), ArgStr.end());
        // using \00 to terminate to avoid problem decoding.
        Opts.CmdArgs.push_back('\0');
      }
    }
  }

  if (const Arg *A = Args.getLastArg(options::OPT_lto)) {
    auto LLVMLTOKind =
        llvm::StringSwitch<Optional<IRGenLLVMLTOKind>>(A->getValue())
            .Case("llvm-thin", IRGenLLVMLTOKind::Thin)
            .Case("llvm-full", IRGenLLVMLTOKind::Full)
            .Default(llvm::None);
    if (LLVMLTOKind)
      Opts.LLVMLTOKind = LLVMLTOKind.value();
    else
      Diags.diagnose(SourceLoc(), diag::error_invalid_arg_value,
                     A->getAsString(Args), A->getValue());
  }

  if (const Arg *A = Args.getLastArg(options::OPT_sanitize_coverage_EQ)) {
    Opts.SanitizeCoverage =
        parseSanitizerCoverageArgValue(A, Triple, Diags, Opts.Sanitizers);
  } else if (Opts.Sanitizers & SanitizerKind::Fuzzer) {

    // Automatically set coverage flags, unless coverage type was explicitly
    // requested.
    // Updated to match clang at Jul 2019.
    Opts.SanitizeCoverage.IndirectCalls = true;
    Opts.SanitizeCoverage.TraceCmp = true;
    Opts.SanitizeCoverage.PCTable = true;
    if (Triple.isOSLinux()) {
      Opts.SanitizeCoverage.StackDepth = true;
    }
    Opts.SanitizeCoverage.Inline8bitCounters = true;
    Opts.SanitizeCoverage.CoverageType = llvm::SanitizerCoverageOptions::SCK_Edge;
  }

  if (Args.hasArg(OPT_disable_reflection_metadata)) {
    Opts.ReflectionMetadata = ReflectionMetadataMode::None;
    Opts.EnableReflectionNames = false;
  }

  if (Args.hasArg(OPT_reflection_metadata_for_debugger_only)) {
    Opts.ReflectionMetadata = ReflectionMetadataMode::DebuggerOnly;
    Opts.EnableReflectionNames = true;
  }

  if (Args.hasArg(OPT_enable_anonymous_context_mangled_names))
    Opts.EnableAnonymousContextMangledNames = true;

  if (Args.hasArg(OPT_disable_reflection_names)) {
    Opts.EnableReflectionNames = false;
  }

  if (Args.hasArg(OPT_force_public_linkage)) {
    Opts.ForcePublicLinkage = true;
  }

  // PE/COFF cannot deal with the cross-module reference to the metadata parent
  // (e.g. NativeObject).  Force the lazy initialization of the VWT always.
  Opts.LazyInitializeClassMetadata = Triple.isOSBinFormatCOFF();

  // PE/COFF cannot deal with cross-module reference to the protocol conformance
  // witness.  Use a runtime initialized value for the protocol conformance
  // witness.
  Opts.LazyInitializeProtocolConformances = Triple.isOSBinFormatCOFF();

  // PE/COFF cannot deal with the cross-module reference to the
  // AsyncFunctionPointer data block.  Force the use of indirect
  // AsyncFunctionPointer access.
  Opts.IndirectAsyncFunctionPointer = Triple.isOSBinFormatCOFF();

  // On some Harvard architectures that allow sliding code and data address space
  // offsets independently, it's impossible to make direct relative reference to
  // code from data because the relative offset between them is not representable.
  // Use absolute function references instead of relative ones on such targets.
  // TODO(katei): This is a short-term solution until the WebAssembly target stabilizes
  // PIC and 64-bit specifications and toolchain support.
  Opts.CompactAbsoluteFunctionPointer = Triple.isOSBinFormatWasm();

  if (Args.hasArg(OPT_disable_legacy_type_info)) {
    Opts.DisableLegacyTypeInfo = true;
  }

  if (Args.hasArg(OPT_prespecialize_generic_metadata) &&
      !Args.hasArg(OPT_disable_generic_metadata_prespecialization)) {
    Opts.PrespecializeGenericMetadata = true;
  }

  if (const Arg *A = Args.getLastArg(OPT_read_legacy_type_info_path_EQ)) {
    Opts.ReadLegacyTypeInfoPath = A->getValue();
  }

  for (const auto &Lib : Args.getAllArgValues(options::OPT_autolink_library))
    Opts.LinkLibraries.push_back(LinkLibrary(Lib, LibraryKind::Library));

  for (const auto &Lib : Args.getAllArgValues(options::OPT_public_autolink_library)) {
    Opts.PublicLinkLibraries.push_back(Lib);
  }

  if (const Arg *A = Args.getLastArg(OPT_type_info_dump_filter_EQ)) {
    StringRef mode(A->getValue());
    if (mode == "all")
      Opts.TypeInfoFilter = IRGenOptions::TypeInfoDumpFilter::All;
    else if (mode == "resilient")
      Opts.TypeInfoFilter = IRGenOptions::TypeInfoDumpFilter::Resilient;
    else if (mode == "fragile")
      Opts.TypeInfoFilter = IRGenOptions::TypeInfoDumpFilter::Fragile;
    else {
      Diags.diagnose(SourceLoc(), diag::error_invalid_arg_value,
                     A->getAsString(Args), A->getValue());
    }
  }

  auto getRuntimeCompatVersion = [&] () -> Optional<llvm::VersionTuple> {
    Optional<llvm::VersionTuple> runtimeCompatibilityVersion;
    if (auto versionArg = Args.getLastArg(
                                  options::OPT_runtime_compatibility_version)) {
      auto version = StringRef(versionArg->getValue());
      if (version.equals("none")) {
        runtimeCompatibilityVersion = None;
      } else if (version.equals("5.0")) {
        runtimeCompatibilityVersion = llvm::VersionTuple(5, 0);
      } else if (version.equals("5.1")) {
        runtimeCompatibilityVersion = llvm::VersionTuple(5, 1);
      } else if (version.equals("5.5")) {
        runtimeCompatibilityVersion = llvm::VersionTuple(5, 5);
      } else if (version.equals("5.6")) {
        runtimeCompatibilityVersion = llvm::VersionTuple(5, 6);
      } else {
        Diags.diagnose(SourceLoc(), diag::error_invalid_arg_value,
                       versionArg->getAsString(Args), version);
      }
    } else {
      runtimeCompatibilityVersion =
                           getSwiftRuntimeCompatibilityVersionForTarget(Triple);
    }
    return runtimeCompatibilityVersion;
  };

  // Autolink runtime compatibility libraries, if asked to.
  if (!Args.hasArg(options::OPT_disable_autolinking_runtime_compatibility)) {
    Opts.AutolinkRuntimeCompatibilityLibraryVersion = getRuntimeCompatVersion();
  }

  if (!Args.hasArg(options::
          OPT_disable_autolinking_runtime_compatibility_dynamic_replacements)) {
    Opts.AutolinkRuntimeCompatibilityDynamicReplacementLibraryVersion =
        getRuntimeCompatVersion();
  }

  if (!Args.hasArg(
          options::OPT_disable_autolinking_runtime_compatibility_concurrency)) {
    Opts.AutolinkRuntimeCompatibilityConcurrencyLibraryVersion =
        getRuntimeCompatVersion();
  }

  Opts.AutolinkRuntimeCompatibilityBytecodeLayoutsLibrary = Args.hasArg(
      options::OPT_enable_autolinking_runtime_compatibility_bytecode_layouts);

  if (const Arg *A = Args.getLastArg(OPT_num_threads)) {
    if (StringRef(A->getValue()).getAsInteger(10, Opts.NumThreads)) {
      Diags.diagnose(SourceLoc(), diag::error_invalid_arg_value,
                     A->getAsString(Args), A->getValue());
      return true;
    }
    if (environmentVariableRequestedMaximumDeterminism()) {
      Opts.NumThreads = 1;
      Diags.diagnose(SourceLoc(), diag::remark_max_determinism_overriding,
                     "-num-threads");
    }
  }
  Opts.UseSingleModuleLLVMEmission =
      Opts.NumThreads != 0 &&
      Args.hasArg(OPT_enable_single_module_llvm_emission);

  if (SWIFT_ENABLE_GLOBAL_ISEL_ARM64 &&
      Triple.getArch() == llvm::Triple::aarch64 &&
      Triple.getArchName() != "arm64e") {
    Opts.EnableGlobalISel = true;
  }

  if (Args.hasArg(OPT_enable_llvm_vfe)) {
    Opts.VirtualFunctionElimination = true;
  }

  if (Args.hasArg(OPT_enable_llvm_wme)) {
    Opts.WitnessMethodElimination = true;
  }

  if (Args.hasArg(OPT_conditional_runtime_records)) {
    Opts.ConditionalRuntimeRecords = true;
  }

  if (Args.hasArg(OPT_internalize_at_link)) {
    Opts.InternalizeAtLink = true;
  }

  Opts.InternalizeSymbols = FrontendOpts.Static;

  if (Args.hasArg(OPT_disable_preallocated_instantiation_caches)) {
    Opts.NoPreallocatedInstantiationCaches = true;
  }

  if (Args.hasArg(OPT_disable_readonly_static_objects)) {
    Opts.DisableReadonlyStaticObjects = true;
  }

  // Default to disabling swift async extended frame info on anything but
  // darwin. Other platforms are unlikely to have support for extended frame
  // pointer information.
  if (!Triple.isOSDarwin()) {
    Opts.SwiftAsyncFramePointer = SwiftAsyncFramePointerKind::Never;
  }
  if (const Arg *A = Args.getLastArg(OPT_swift_async_frame_pointer_EQ)) {
    StringRef mode(A->getValue());
    if (mode == "auto")
      Opts.SwiftAsyncFramePointer = SwiftAsyncFramePointerKind::Auto;
    else if (mode == "always")
      Opts.SwiftAsyncFramePointer = SwiftAsyncFramePointerKind::Always;
    else if (mode == "never")
      Opts.SwiftAsyncFramePointer = SwiftAsyncFramePointerKind::Never;
    else {
      Diags.diagnose(SourceLoc(), diag::error_invalid_arg_value,
                     A->getAsString(Args), A->getValue());
    }
  } else if (Triple.isWatchOS() && !Triple.isSimulatorEnvironment()) {
    // watchOS does not support auto async frame pointers due to bitcode, so
    // silently override "auto" to "never" when back-deploying. This approach
    // sacrifices async backtraces when back-deploying but prevents crashes in
    // older tools that cannot handle the async frame bit in the frame pointer.
    llvm::VersionTuple OSVersion = Triple.getWatchOSVersion();
    if (OSVersion.getMajor() < 8)
      Opts.SwiftAsyncFramePointer = SwiftAsyncFramePointerKind::Never;
  }

  Opts.EmitGenericRODatas =
      Args.hasFlag(OPT_enable_emit_generic_class_ro_t_list,
                   OPT_disable_emit_generic_class_ro_t_list,
                   Opts.EmitGenericRODatas);

<<<<<<< HEAD
=======
  Opts.LegacyPassManager =
      Args.hasFlag(OPT_disable_new_llvm_pass_manager,
                   OPT_enable_new_llvm_pass_manager,
                   Opts.LegacyPassManager);
  Opts.CollocatedMetadataFunctions =
      Args.hasFlag(OPT_enable_collocate_metadata_functions,
                   OPT_disable_collocate_metadata_functions,
                   Opts.CollocatedMetadataFunctions);
>>>>>>> 67cbe903
  return false;
}

static std::string getScriptFileName(StringRef name, version::Version &ver) {
  if (ver.isVersionAtLeast(4, 2))
    return (Twine(name) + "42" + ".json").str();
  else
    return (Twine(name) + "4" + ".json").str();
}

static bool ParseMigratorArgs(MigratorOptions &Opts,
                              LangOptions &LangOpts,
                              const FrontendOptions &FrontendOpts,
                              StringRef ResourcePath, const ArgList &Args,
                              DiagnosticEngine &Diags) {
  using namespace options;

  Opts.KeepObjcVisibility |= Args.hasArg(OPT_migrate_keep_objc_visibility);
  Opts.DumpUsr = Args.hasArg(OPT_dump_usr);

  if (Args.hasArg(OPT_disable_migrator_fixits)) {
    Opts.EnableMigratorFixits = false;
  }

  if (auto RemapFilePath = Args.getLastArg(OPT_emit_remap_file_path)) {
    Opts.EmitRemapFilePath = RemapFilePath->getValue();
  }

  if (auto MigratedFilePath = Args.getLastArg(OPT_emit_migrated_file_path)) {
    Opts.EmitMigratedFilePath = MigratedFilePath->getValue();
  }

  if (auto Dumpster = Args.getLastArg(OPT_dump_migration_states_dir)) {
    Opts.DumpMigrationStatesDir = Dumpster->getValue();
  }

  if (auto DataPath = Args.getLastArg(OPT_api_diff_data_file)) {
    Opts.APIDigesterDataStorePaths.push_back(DataPath->getValue());
  } else {
    auto &Triple = LangOpts.Target;

    llvm::SmallString<128> basePath;
    if (auto DataDir = Args.getLastArg(OPT_api_diff_data_dir)) {
      basePath = DataDir->getValue();
    } else {
      basePath = ResourcePath;
      llvm::sys::path::append(basePath, "migrator");
    }

    bool Supported = true;
    llvm::SmallString<128> dataPath(basePath);
    auto &langVer = LangOpts.EffectiveLanguageVersion;
    if (Triple.isMacOSX())
      llvm::sys::path::append(dataPath, getScriptFileName("macos", langVer));
    else if (Triple.isiOS())
      llvm::sys::path::append(dataPath, getScriptFileName("ios", langVer));
    else if (Triple.isTvOS())
      llvm::sys::path::append(dataPath, getScriptFileName("tvos", langVer));
    else if (Triple.isWatchOS())
      llvm::sys::path::append(dataPath, getScriptFileName("watchos", langVer));
    else
      Supported = false;
    if (Supported) {
      llvm::SmallString<128> authoredDataPath(basePath);
      llvm::sys::path::append(authoredDataPath, getScriptFileName("overlay", langVer));
      // Add authored list first to take higher priority.
      Opts.APIDigesterDataStorePaths.push_back(std::string(authoredDataPath.str()));
      Opts.APIDigesterDataStorePaths.push_back(std::string(dataPath.str()));
    }
  }

  if (Opts.shouldRunMigrator()) {
    assert(!FrontendOpts.InputsAndOutputs.isWholeModule());
    // FIXME: In order to support batch mode properly, the migrator would have
    // to support having one remap file path and one migrated file path per
    // primary input. The easiest way to do this would be to move processing of
    // these paths into FrontendOptions, like other supplementary outputs, and
    // to call migrator::updateCodeAndEmitRemapIfNeeded once for each primary
    // file.
    //
    // Supporting WMO would be similar, but WMO is set up to only produce one
    // supplementary output for the whole compilation instead of one per input,
    // so it's probably not worth it.
    FrontendOpts.InputsAndOutputs.assertMustNotBeMoreThanOnePrimaryInput();

    // Always disable typo-correction in the migrator.
    LangOpts.TypoCorrectionLimit = 0;
  }

  return false;
}

bool CompilerInvocation::parseArgs(
    ArrayRef<const char *> Args, DiagnosticEngine &Diags,
    SmallVectorImpl<std::unique_ptr<llvm::MemoryBuffer>>
        *ConfigurationFileBuffers,
    StringRef workingDirectory, StringRef mainExecutablePath) {
  using namespace options;

  if (Args.empty())
    return false;

  // Parse frontend command line options using Swift's option table.
  unsigned MissingIndex;
  unsigned MissingCount;
  std::unique_ptr<llvm::opt::OptTable> Table = createSwiftOptTable();
  llvm::opt::InputArgList ParsedArgs =
      Table->ParseArgs(Args, MissingIndex, MissingCount, FrontendOption);
  if (MissingCount) {
    Diags.diagnose(SourceLoc(), diag::error_missing_arg_value,
                   ParsedArgs.getArgString(MissingIndex), MissingCount);
    return true;
  }

  if (ParsedArgs.hasArg(OPT_UNKNOWN)) {
    for (const Arg *A : ParsedArgs.filtered(OPT_UNKNOWN)) {
      Diags.diagnose(SourceLoc(), diag::error_unknown_arg,
                     A->getAsString(ParsedArgs));
    }
    return true;
  }

  if (ParseFrontendArgs(FrontendOpts, ParsedArgs, Diags,
                        ConfigurationFileBuffers)) {
    return true;
  }

  if (!mainExecutablePath.empty()) {
    setMainExecutablePath(mainExecutablePath);
  }

  ParseModuleInterfaceArgs(ModuleInterfaceOpts, ParsedArgs);
  SaveModuleInterfaceArgs(ModuleInterfaceOpts, FrontendOpts, ParsedArgs, Diags);

  if (ParseLangArgs(LangOpts, ParsedArgs, Diags, FrontendOpts)) {
    return true;
  }

  if (ParseTypeCheckerArgs(TypeCheckerOpts, ParsedArgs, Diags, FrontendOpts)) {
    return true;
  }

  if (ParseClangImporterArgs(ClangImporterOpts, ParsedArgs, Diags,
                             workingDirectory)) {
    return true;
  }

  ParseSymbolGraphArgs(SymbolGraphOpts, ParsedArgs, Diags, LangOpts);

  if (ParseSearchPathArgs(SearchPathOpts, ParsedArgs, Diags,
                          workingDirectory)) {
    return true;
  }

  if (ParseSILArgs(SILOpts, ParsedArgs, IRGenOpts, FrontendOpts,
                   TypeCheckerOpts, Diags,
                   LangOpts.Target, ClangImporterOpts)) {
    return true;
  }

  if (ParseIRGenArgs(IRGenOpts, ParsedArgs, Diags, FrontendOpts, SILOpts,
                     getSDKPath(), SearchPathOpts.RuntimeResourcePath,
                     LangOpts.Target)) {
    return true;
  }

  if (ParseTBDGenArgs(TBDGenOpts, ParsedArgs, Diags, *this)) {
    return true;
  }

  if (ParseDiagnosticArgs(DiagnosticOpts, ParsedArgs, Diags)) {
    return true;
  }

  if (ParseMigratorArgs(MigratorOpts, LangOpts, FrontendOpts,
                        SearchPathOpts.RuntimeResourcePath, ParsedArgs, Diags)) {
    return true;
  }

  updateRuntimeLibraryPaths(SearchPathOpts, LangOpts.Target);
  setDefaultPrebuiltCacheIfNecessary();

  // Now that we've parsed everything, setup some inter-option-dependent state.
  setIRGenOutputOptsFromFrontendOptions(IRGenOpts, FrontendOpts);
  setBridgingHeaderFromFrontendOptions(ClangImporterOpts, FrontendOpts);

  return false;
}

serialization::Status
CompilerInvocation::loadFromSerializedAST(StringRef data) {
  serialization::ExtendedValidationInfo extendedInfo;
  serialization::ValidationInfo info = serialization::validateSerializedAST(
      data, getSILOptions().EnableOSSAModules, LangOpts.SDKName,
      !LangOpts.DebuggerSupport, &extendedInfo);

  if (info.status != serialization::Status::Valid)
    return info.status;

  LangOpts.EffectiveLanguageVersion = info.compatibilityVersion;
  setTargetTriple(info.targetTriple);
  if (!extendedInfo.getSDKPath().empty())
    setSDKPath(extendedInfo.getSDKPath().str());

  auto &extraClangArgs = getClangImporterOptions().ExtraArgs;
  for (StringRef Arg : extendedInfo.getExtraClangImporterOptions())
    extraClangArgs.push_back(Arg.str());

  return info.status;
}

llvm::ErrorOr<std::unique_ptr<llvm::MemoryBuffer>>
CompilerInvocation::setUpInputForSILTool(
    StringRef inputFilename, StringRef moduleNameArg,
    bool alwaysSetModuleToMain, bool bePrimary,
    serialization::ExtendedValidationInfo &extendedInfo) {
  // Load the input file.
  llvm::ErrorOr<std::unique_ptr<llvm::MemoryBuffer>> fileBufOrErr =
      llvm::MemoryBuffer::getFileOrSTDIN(inputFilename);
  if (!fileBufOrErr) {
    return fileBufOrErr;
  }

  // If it looks like we have an AST, set the source file kind to SIL and the
  // name of the module to the file's name.
  getFrontendOptions().InputsAndOutputs.addInput(
      InputFile(inputFilename, bePrimary, fileBufOrErr.get().get(), file_types::TY_SIL));

  auto result = serialization::validateSerializedAST(
      fileBufOrErr.get()->getBuffer(), getSILOptions().EnableOSSAModules,
      LangOpts.SDKName, !LangOpts.DebuggerSupport, &extendedInfo);
  bool hasSerializedAST = result.status == serialization::Status::Valid;

  if (hasSerializedAST) {
    const StringRef stem = !moduleNameArg.empty()
                               ? moduleNameArg
                               : llvm::sys::path::stem(inputFilename);
    setModuleName(stem);
    getFrontendOptions().InputMode =
        FrontendOptions::ParseInputMode::SwiftLibrary;
  } else {
    const StringRef name = (alwaysSetModuleToMain || moduleNameArg.empty())
                               ? "main"
                               : moduleNameArg;
    setModuleName(name);
    getFrontendOptions().InputMode = FrontendOptions::ParseInputMode::SIL;
  }
  return fileBufOrErr;
}<|MERGE_RESOLUTION|>--- conflicted
+++ resolved
@@ -2468,17 +2468,10 @@
                    OPT_disable_emit_generic_class_ro_t_list,
                    Opts.EmitGenericRODatas);
 
-<<<<<<< HEAD
-=======
-  Opts.LegacyPassManager =
-      Args.hasFlag(OPT_disable_new_llvm_pass_manager,
-                   OPT_enable_new_llvm_pass_manager,
-                   Opts.LegacyPassManager);
   Opts.CollocatedMetadataFunctions =
       Args.hasFlag(OPT_enable_collocate_metadata_functions,
                    OPT_disable_collocate_metadata_functions,
                    Opts.CollocatedMetadataFunctions);
->>>>>>> 67cbe903
   return false;
 }
 
