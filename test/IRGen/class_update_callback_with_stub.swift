// RUN: %empty-directory(%t)
// RUN: %build-irgen-test-overlays
// RUN: %target-swift-frontend -emit-module -enable-library-evolution -emit-module-path=%t/resilient_struct.swiftmodule -I %t %S/../Inputs/resilient_struct.swift
// RUN: %target-swift-frontend(mock-sdk: -sdk %S/Inputs -I %t) -emit-module-path %t/resilient_class.swiftmodule -enable-library-evolution %S/../Inputs/resilient_class.swift
// RUN: %target-swift-frontend(mock-sdk: -sdk %S/Inputs -I %t) -emit-module-path %t/resilient_objc_class.swiftmodule -enable-library-evolution %S/../Inputs/resilient_objc_class.swift
// RUN: %target-swift-frontend(mock-sdk: -sdk %S/Inputs -I %t) -I %t -emit-ir -enable-library-evolution -target %target-next-stable-abi-triple %s > %t/out
// RUN: %FileCheck %s --check-prefix=CHECK --check-prefix=CHECK-%target-ptrsize --check-prefix=CHECK-%target-runtime -DINT=i%target-ptrsize < %t/out
// RUN: %FileCheck %s --check-prefix=NEGATIVE < %t/out

import Foundation
import resilient_class
import resilient_objc_class

// REQUIRES: objc_interop
// REQUIRES: swift_stable_abi

// -- Nominal type descriptor for ResilientSubclass
// the interesting part is the 'extra class flags' field has a value of 1.

// CHECK-LABEL: @"$s31class_update_callback_with_stub17ResilientSubclassCMn" = constant <{
// -- flags
// CHECK-SAME: i32 1644232784, 
// -- parent
// CHECK-SAME: @"$s31class_update_callback_with_stubMXM"
// -- name
// CHECK-SAME: @.str.1
// -- access function
// CHECK-SAME: @"$s31class_update_callback_with_stub17ResilientSubclassCMa"
// -- field descriptor
// CHECK-SAME: @"$s31class_update_callback_with_stub17ResilientSubclassCMF"
// -- superclass
// CHECK-SAME: @"symbolic{{[^"]*}}15resilient_class22ResilientOutsideParentC"
// -- metadata bounds
// CHECK-SAME: @"$s31class_update_callback_with_stub17ResilientSubclassCMo"
// -- extra class flags -- has Objective-C resilient class stub
// CHECK-SAME: i32 1,
// -- number of immediate members
// CHECK-SAME: i32 0,
// -- number of fields
// CHECK-SAME: i32 0,
// -- field offset vector offset
// CHECK-SAME: i32 0,
// -- resilient superclass
// CHECK-SAME: @"got.$s15resilient_class22ResilientOutsideParentCMn"
// -- singleton metadata initialization
// CHECK-SAME: @"$s31class_update_callback_with_stub17ResilientSubclassCMl"
// -- resilient class metadata pattern
// CHECK-SAME: @"$s31class_update_callback_with_stub17ResilientSubclassCMP"
// -- metadata completion callback
// CHECK-SAME: @"$s31class_update_callback_with_stub17ResilientSubclassCMr"
// -- method override
// CHECK-SAME: @"got.$s15resilient_class22ResilientOutsideParentCMn"
// CHECK-SAME: @"got.$s15resilient_class22ResilientOutsideParentCACycfCTq"
// CHECK-SAME: @"$s31class_update_callback_with_stub17ResilientSubclassCACycfC"
// -- class stub
// CHECK-SAME: @"$s31class_update_callback_with_stub17ResilientSubclassCMt"
<<<<<<< HEAD
// CHECK-SAME: }>, section "__TEXT,__const",{{.*}} align 4
=======
// CHECK-SAME: }>, section "__TEXT,__textg_swiftt,regular", align 4
>>>>>>> 3dae89e8


// -- Symbols for full stubs; the address point is one word in, and defined below

// CHECK-LABEL: @"$s31class_update_callback_with_stub17ResilientSubclassCMt" =
// CHECK-SAME:    internal global %objc_full_class_stub {
// CHECK-SAME:    [[INT]] 0,
// CHECK-SAME:    [[INT]] 1,
// CHECK-SAME:    %objc_class* (%objc_class*, i8*)* {{.*}}@"$s31class_update_callback_with_stub17ResilientSubclassCMU{{(\.ptrauth)?}}"
// CHECK-SAME:  }

// CHECK-LABEL: @"$s31class_update_callback_with_stub25ResilientNSObjectSubclassCMt" =
// CHECK-SAME:    internal global %objc_full_class_stub {
// CHECK-SAME:    [[INT]] 0,
// CHECK-SAME:    [[INT]] 1,
// CHECK-SAME:    %objc_class* (%objc_class*, i8*)* {{.*}}@"$s31class_update_callback_with_stub25ResilientNSObjectSubclassCMU{{(\.ptrauth)?}}"
// CHECK-SAME:  }

// CHECK-LABEL: @"$s31class_update_callback_with_stub27FixedLayoutNSObjectSubclassCMt" =
// CHECK-SAME:    internal global %objc_full_class_stub {
// CHECK-SAME:    [[INT]] 0,
// CHECK-SAME:    [[INT]] 1,
// CHECK-SAME:    %objc_class* (%objc_class*, i8*)* {{.*}}@"$s31class_update_callback_with_stub27FixedLayoutNSObjectSubclassCMU{{(\.ptrauth)?}}"
// CHECK-SAME:  }


// -- Categories reference the stubs

// CHECK-LABEL: @"_CATEGORY__TtC31class_update_callback_with_stub17ResilientSubclass_$_class_update_callback_with_stub" = internal constant
// CHECK-SAME:  @"$s31class_update_callback_with_stub17ResilientSubclassCMs"

// CHECK-LABEL: @"_CATEGORY__TtC31class_update_callback_with_stub25ResilientNSObjectSubclass_$_class_update_callback_with_stub" = internal constant
// CHECK-SAME:  @"$s31class_update_callback_with_stub25ResilientNSObjectSubclassCMs"

// CHECK-LABEL: @"_CATEGORY__TtC31class_update_callback_with_stub27FixedLayoutNSObjectSubclass_$_class_update_callback_with_stub" = internal constant
// CHECK-SAME:  @"$s31class_update_callback_with_stub27FixedLayoutNSObjectSubclassCMs"

// -- But not if the entire inheritance chain is in a single module

// CHECK-LABEL: @"_CATEGORY__TtC15resilient_class22ResilientOutsideParent_$_class_update_callback_with_stub" = internal constant
// CHECK-SAME:  @"$s15resilient_class22ResilientOutsideParentCN"


// -- Class stubs do not appear in the class list

// NEGATIVE-NOT: @objc_classes =

// -- ... but they do appear in the stub list

// CHECK-LABEL: @objc_class_stubs = internal global
// CHECK-SAME: @"$s31class_update_callback_with_stub25ResilientNSObjectSubclassCMt"
// CHECK-SAME: , section "__DATA,__objc_stublist,regular,no_dead_strip"

// -- The category list

// CHECK-LABEL: @objc_categories = internal global
// CHECK-SAME: @"_CATEGORY__TtC15resilient_class22ResilientOutsideParent_$_class_update_callback_with_stub"
// CHECK-SAME: , section "__DATA,__objc_catlist,regular,no_dead_strip"

// CHECK-LABEL: @objc_categories_stubs = internal global
// CHECK-SAME: @"_CATEGORY__TtC31class_update_callback_with_stub17ResilientSubclass_$_class_update_callback_with_stub"
// CHECK-SAME: @"_CATEGORY__TtC31class_update_callback_with_stub25ResilientNSObjectSubclass_$_class_update_callback_with_stub"
// CHECK-SAME: @"_CATEGORY__TtC31class_update_callback_with_stub27FixedLayoutNSObjectSubclass_$_class_update_callback_with_stub"
// CHECK-SAME: , section "__DATA,__objc_catlist2,regular,no_dead_strip"


// -- Address point for class stubs

// CHECK: @"$s31class_update_callback_with_stub17ResilientSubclassCMs" = alias %objc_class_stub, bitcast (i8* getelementptr inbounds (i8, i8* bitcast (%objc_full_class_stub* @"$s31class_update_callback_with_stub17ResilientSubclassCMt" to i8*), [[INT]] {{4|8}}) to %objc_class_stub*)
// CHECK: @"$s31class_update_callback_with_stub25ResilientNSObjectSubclassCMs" = alias %objc_class_stub, bitcast (i8* getelementptr inbounds (i8, i8* bitcast (%objc_full_class_stub* @"$s31class_update_callback_with_stub25ResilientNSObjectSubclassCMt" to i8*), [[INT]] {{4|8}}) to %objc_class_stub*)


// -- Class symbol for NSObject-derived class points at the class stub
// CHECK: @"OBJC_CLASS_$__TtC31class_update_callback_with_stub25ResilientNSObjectSubclass" = alias %objc_class_stub, {{.*}} @"$s31class_update_callback_with_stub25ResilientNSObjectSubclassCMt"


// -- Metadata update callbacks referenced from class stubs

// CHECK-LABEL: define internal %objc_class* @"$s31class_update_callback_with_stub17ResilientSubclassCMU"(%objc_class* %0, i8* %1)
// CHECK:       entry:
// CHECK-NEXT:    [[RESPONSE:%.*]] = call swiftcc %swift.metadata_response @"$s31class_update_callback_with_stub17ResilientSubclassCMa"([[INT]] 0)
// CHECK-NEXT:    [[METADATA:%.*]] = extractvalue %swift.metadata_response [[RESPONSE]], 0
// CHECK-NEXT:    [[CLASS:%.*]] = bitcast %swift.type* [[METADATA]] to %objc_class*
// CHECK-NEXT:    ret %objc_class* [[CLASS]]
// CHECK-NEXT:  }

// CHECK-LABEL: define internal %objc_class* @"$s31class_update_callback_with_stub25ResilientNSObjectSubclassCMU"(%objc_class* %0, i8* %1)
// CHECK:       entry:
// CHECK-NEXT:    [[RESPONSE:%.*]] = call swiftcc %swift.metadata_response @"$s31class_update_callback_with_stub25ResilientNSObjectSubclassCMa"([[INT]] 0)
// CHECK-NEXT:    [[METADATA:%.*]] = extractvalue %swift.metadata_response [[RESPONSE]], 0
// CHECK-NEXT:    [[CLASS:%.*]] = bitcast %swift.type* [[METADATA]] to %objc_class*
// CHECK-NEXT:    ret %objc_class* [[CLASS]]
// CHECK-NEXT:  }

open class ResilientSubclass : ResilientOutsideParent {}
open class ResilientNSObjectSubclass : ResilientNSObjectOutsideParent {}

// Note: @_fixed_layout on a class only applies to the storage layout and
// not metadata, which remains resilient.

@_fixed_layout
open class FixedLayoutNSObjectSubclass : FixedLayoutNSObjectOutsideParent {}

extension ResilientSubclass {
  @objc public func objcMethod() {}
}

extension ResilientNSObjectSubclass {
  @objc public func objcMethod() {}
}

extension FixedLayoutNSObjectSubclass {
  @objc public func objcMethod() {}
}

extension ResilientOutsideParent {
  @objc public func anObjcMethod() {}
}<|MERGE_RESOLUTION|>--- conflicted
+++ resolved
@@ -54,11 +54,7 @@
 // CHECK-SAME: @"$s31class_update_callback_with_stub17ResilientSubclassCACycfC"
 // -- class stub
 // CHECK-SAME: @"$s31class_update_callback_with_stub17ResilientSubclassCMt"
-<<<<<<< HEAD
-// CHECK-SAME: }>, section "__TEXT,__const",{{.*}} align 4
-=======
-// CHECK-SAME: }>, section "__TEXT,__textg_swiftt,regular", align 4
->>>>>>> 3dae89e8
+// CHECK-SAME: }>, section "__TEXT,__textg_swiftt,regular",{{.*}} align 4
 
 
 // -- Symbols for full stubs; the address point is one word in, and defined below
